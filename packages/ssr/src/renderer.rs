use super::cache::Segment;
use crate::cache::StringCache;
use dioxus_core::RenderReturn;

use dioxus_core::Attribute;
use dioxus_core::{prelude::*, AttributeValue, DynamicNode};
use std::collections::HashMap;
use std::fmt::Write;
use std::sync::Arc;

/// A virtualdom renderer that caches the templates it has seen for faster rendering
#[derive(Default)]
pub struct Renderer {
    /// should we do our best to prettify the output?
    pub pretty: bool,

    /// Control if elements are written onto a new line
    pub newline: bool,

    /// Should we sanitize text nodes? (escape HTML)
    pub sanitize: bool,

    /// Choose to write ElementIDs into elements so the page can be re-hydrated later on
    pub pre_render: bool,

    // Currently not implemented
    // Don't proceed onto new components. Instead, put the name of the component.
    pub skip_components: bool,

    /// A cache of templates that have been rendered
    template_cache: HashMap<&'static str, Arc<StringCache>>,

    /// The current dynamic node id for hydration
    dynamic_node_id: usize,
}

impl Renderer {
    pub fn new() -> Self {
        Self::default()
    }

    pub fn render(&mut self, dom: &VirtualDom) -> String {
        let mut buf = String::new();
        self.render_to(&mut buf, dom).unwrap();
        buf
    }

    pub fn render_to(&mut self, buf: &mut impl Write, dom: &VirtualDom) -> std::fmt::Result {
        self.render_scope(buf, dom, ScopeId::ROOT)
    }

    pub fn render_scope(
        &mut self,
        buf: &mut impl Write,
        dom: &VirtualDom,
        scope: ScopeId,
    ) -> std::fmt::Result {
        // We should never ever run into async or errored nodes in SSR
        // Error boundaries and suspense boundaries will convert these to sync
        if let RenderReturn::Ready(node) = dom.get_scope(scope).unwrap().root_node() {
            self.dynamic_node_id = 0;
            self.render_template(buf, dom, node)?
        };

        Ok(())
    }

    fn render_template(
        &mut self,
        buf: &mut impl Write,
        dom: &VirtualDom,
        template: &VNode,
    ) -> std::fmt::Result {
        let entry = self
            .template_cache
            .entry(template.template.get().name)
            .or_insert_with({
                let prerender = self.pre_render;
                move || Arc::new(StringCache::from_template(template, prerender).unwrap())
            })
            .clone();

        let mut inner_html = None;

        // We need to keep track of the dynamic styles so we can insert them into the right place
        let mut accumulated_dynamic_styles = Vec::new();

        // We need to keep track of the listeners so we can insert them into the right place
        let mut accumulated_listeners = Vec::new();

        for segment in entry.segments.iter() {
            match segment {
                Segment::Attr(idx) => {
                    let attr = &template.dynamic_attrs[*idx];
                    attr.attribute_type().try_for_each(|attr| {
                        if attr.name == "dangerous_inner_html" {
                            inner_html = Some(attr);
                        } else if attr.namespace == Some("style") {
                            accumulated_dynamic_styles.push(attr);
                        } else if BOOL_ATTRS.contains(&attr.name) {
                            if truthy(&attr.value) {
                                write_attribute(buf, attr)?;
                            }
                        } else {
                            write_attribute(buf, attr)?;
                        }

                        if self.pre_render {
                            if let AttributeValue::Listener(_) = &attr.value {
                                // The onmounted event doesn't need a DOM listener
                                if attr.name != "onmounted" {
                                    accumulated_listeners.push(attr.name);
                                }
                            }
                        }
                        Ok(())
                    })?;
                }
                Segment::Node(idx) => match &template.dynamic_nodes[*idx] {
                    DynamicNode::Component(node) => {
                        if self.skip_components {
                            write!(buf, "<{}><{}/>", node.name, node.name)?;
                        } else {
                            let scope = node.mounted_scope(*idx, template, dom).unwrap();
                            let node = scope.root_node();
                            match node {
                                RenderReturn::Ready(node) => {
                                    self.render_template(buf, dom, node)?
                                }
                                _ => todo!(
                                    "generally, scopes should be sync, only if being traversed"
                                ),
                            }
                        }
                    }
                    DynamicNode::Text(text) => {
                        // in SSR, we are concerned that we can't hunt down the right text node since they might get merged
                        if self.pre_render {
                            write!(buf, "<!--node-id{}-->", self.dynamic_node_id)?;
                            self.dynamic_node_id += 1;
                        }

                        write!(
                            buf,
                            "{}",
                            askama_escape::escape(&text.value, askama_escape::Html)
                        )?;

                        if self.pre_render {
                            write!(buf, "<!--#-->")?;
                        }
                    }
                    DynamicNode::Fragment(nodes) => {
                        for child in nodes {
                            self.render_template(buf, dom, child)?;
                        }
                    }

                    DynamicNode::Placeholder(_) => {
                        if self.pre_render {
                            write!(
                                buf,
                                "<pre data-node-hydration={}></pre>",
                                self.dynamic_node_id
                            )?;
                            self.dynamic_node_id += 1;
                        }
                    }
                },

                Segment::PreRendered(contents) => write!(buf, "{contents}")?,

                Segment::StyleMarker { inside_style_tag } => {
                    if !accumulated_dynamic_styles.is_empty() {
                        // if we are inside a style tag, we don't need to write the style attribute
                        if !*inside_style_tag {
                            write!(buf, " style=\"")?;
                        }
                        for attr in &accumulated_dynamic_styles {
                            write!(buf, "{}:", attr.name)?;
                            write_value_unquoted(buf, &attr.value)?;
                            write!(buf, ";")?;
                        }
                        if !*inside_style_tag {
                            write!(buf, "\"")?;
                        }

                        // clear the accumulated styles
                        accumulated_dynamic_styles.clear();
                    }
                }

                Segment::InnerHtmlMarker => {
                    if let Some(inner_html) = inner_html.take() {
                        let inner_html = &inner_html.value;
                        match inner_html {
                            AttributeValue::Text(value) => write!(buf, "{}", value)?,
                            AttributeValue::Bool(value) => write!(buf, "{}", value)?,
                            AttributeValue::Float(f) => write!(buf, "{}", f)?,
                            AttributeValue::Int(i) => write!(buf, "{}", i)?,
                            _ => {}
                        }
                    }
                }

                Segment::AttributeNodeMarker => {
                    // first write the id
                    write!(buf, "{}", self.dynamic_node_id)?;
                    self.dynamic_node_id += 1;
                    // then write any listeners
                    for name in accumulated_listeners.drain(..) {
                        write!(buf, ",{}:", &name[2..])?;
                        write!(buf, "{}", dioxus_html::event_bubbles(name) as u8)?;
                    }
                }

                Segment::RootNodeMarker => {
                    write!(buf, "{}", self.dynamic_node_id)?;
                    self.dynamic_node_id += 1
                }
            }
        }

        Ok(())
    }
}

#[test]
fn to_string_works() {
    use dioxus::prelude::*;

    fn app(_: ()) -> Element {
        let dynamic = 123;
        let dyn2 = "</diiiiiiiiv>"; // this should be escaped

        render! {
            div { class: "asdasdasd", class: "asdasdasd", id: "id-{dynamic}",
                "Hello world 1 -->"
                "{dynamic}"
                "<-- Hello world 2"
                div { "nest 1" }
                div {}
                div { "nest 2" }
                "{dyn2}"
<<<<<<< HEAD
                (0..5).map(|i| render! { div { "finalize {i}" } })
=======
                for i in (0..5) {
                    div { "finalize {i}" }
                }
>>>>>>> a7a66459
            }
        }
    }

    let mut dom = VirtualDom::new(app);
    _ = dom.rebuild(&mut dioxus_core::NoOpMutations);

    let mut renderer = Renderer::new();
    let out = renderer.render(&dom);

    for item in renderer.template_cache.iter() {
        if item.1.segments.len() > 5 {
            assert_eq!(
                item.1.segments,
                vec![
                    PreRendered("<div class=\"asdasdasd asdasdasd\"".into(),),
                    Attr(0,),
                    StyleMarker {
                        inside_style_tag: false,
                    },
                    PreRendered(">".into()),
                    InnerHtmlMarker,
                    PreRendered("Hello world 1 --&gt;".into(),),
                    Node(0,),
                    PreRendered(
                        "&lt;-- Hello world 2<div>nest 1</div><div></div><div>nest 2</div>".into(),
                    ),
                    Node(1,),
                    Node(2,),
                    PreRendered("</div>".into(),),
                ]
            );
        }
    }

    use Segment::*;

    assert_eq!(out, "<div class=\"asdasdasd asdasdasd\" id=\"id-123\">Hello world 1 --&gt;123&lt;-- Hello world 2<div>nest 1</div><div></div><div>nest 2</div>&lt;/diiiiiiiiv&gt;<div>finalize 0</div><div>finalize 1</div><div>finalize 2</div><div>finalize 3</div><div>finalize 4</div></div>");
}

#[test]
fn empty_for_loop_works() {
    use dioxus::prelude::*;

    fn app(_: ()) -> Element {
        render! {
            div { class: "asdasdasd",
                for _ in (0..5) {

                }
            }
        }
    }

    let mut dom = VirtualDom::new(app);
    _ = dom.rebuild(&mut dioxus_core::NoOpMutations);

    let mut renderer = Renderer::new();
    let out = renderer.render(&dom);

    for item in renderer.template_cache.iter() {
        if item.1.segments.len() > 5 {
            assert_eq!(
                item.1.segments,
                vec![
                    PreRendered("<div class=\"asdasdasd\"".into(),),
                    Attr(0,),
                    StyleMarker {
                        inside_style_tag: false,
                    },
                    PreRendered(">".into()),
                    InnerHtmlMarker,
                    PreRendered("</div>".into(),),
                ]
            );
        }
    }

    use Segment::*;

    assert_eq!(out, "<div class=\"asdasdasd\"></div>");
}

#[test]
fn empty_render_works() {
    use dioxus::prelude::*;

    fn app(_: ()) -> Element {
        render! {}
    }

    let mut dom = VirtualDom::new(app);
    _ = dom.rebuild(&mut dioxus_core::NoOpMutations);

    let mut renderer = Renderer::new();
    let out = renderer.render(&dom);

    for item in renderer.template_cache.iter() {
        if item.1.segments.len() > 5 {
            assert_eq!(item.1.segments, vec![]);
        }
    }
    assert_eq!(out, "");
}

pub(crate) const BOOL_ATTRS: &[&str] = &[
    "allowfullscreen",
    "allowpaymentrequest",
    "async",
    "autofocus",
    "autoplay",
    "checked",
    "controls",
    "default",
    "defer",
    "disabled",
    "formnovalidate",
    "hidden",
    "ismap",
    "itemscope",
    "loop",
    "multiple",
    "muted",
    "nomodule",
    "novalidate",
    "open",
    "playsinline",
    "readonly",
    "required",
    "reversed",
    "selected",
    "truespeed",
    "webkitdirectory",
];

pub(crate) fn str_truthy(value: &str) -> bool {
    !value.is_empty() && value != "0" && value.to_lowercase() != "false"
}

pub(crate) fn truthy(value: &AttributeValue) -> bool {
    match value {
        AttributeValue::Text(value) => str_truthy(value),
        AttributeValue::Bool(value) => *value,
        AttributeValue::Int(value) => *value != 0,
        AttributeValue::Float(value) => *value != 0.0,
        _ => false,
    }
}

pub(crate) fn write_attribute(buf: &mut impl Write, attr: &Attribute) -> std::fmt::Result {
    let name = &attr.name;
    match &attr.value {
        AttributeValue::Text(value) => write!(buf, " {name}=\"{value}\""),
        AttributeValue::Bool(value) => write!(buf, " {name}={value}"),
        AttributeValue::Int(value) => write!(buf, " {name}={value}"),
        AttributeValue::Float(value) => write!(buf, " {name}={value}"),
        _ => Ok(()),
    }
}

pub(crate) fn write_value_unquoted(
    buf: &mut impl Write,
    value: &AttributeValue,
) -> std::fmt::Result {
    match value {
        AttributeValue::Text(value) => write!(buf, "{}", value),
        AttributeValue::Bool(value) => write!(buf, "{}", value),
        AttributeValue::Int(value) => write!(buf, "{}", value),
        AttributeValue::Float(value) => write!(buf, "{}", value),
        _ => Ok(()),
    }
}<|MERGE_RESOLUTION|>--- conflicted
+++ resolved
@@ -242,13 +242,9 @@
                 div {}
                 div { "nest 2" }
                 "{dyn2}"
-<<<<<<< HEAD
-                (0..5).map(|i| render! { div { "finalize {i}" } })
-=======
                 for i in (0..5) {
                     div { "finalize {i}" }
                 }
->>>>>>> a7a66459
             }
         }
     }
