use std::rc::Rc;

<<<<<<< HEAD
use dioxus_core::prelude::{
    consume_context, consume_context_from_scope, current_scope_id, has_context, provide_context,
    provide_context_to_scope, provide_root_context,
};
=======
use dioxus_core::prelude::*;
>>>>>>> 60ee8294
use dioxus_core::ScopeId;

use generational_box::{
    BorrowError, BorrowMutError, GenerationalBox, GenerationalRef, GenerationalRefMut, Owner, Store,
};

use crate::Effect;

fn current_store() -> Store {
    match consume_context() {
        Some(rt) => rt,
        None => {
            let store = Store::default();
            provide_root_context(store).expect("in a virtual dom")
        }
    }
}

fn current_owner() -> Rc<Owner> {
<<<<<<< HEAD
    match has_context() {
        Some(rt) => rt,
        None => {
            let owner = Rc::new(current_store().owner());
            provide_context(owner).expect("in a virtual dom")
=======
    match Effect::current() {
        // If we are inside of an effect, we should use the owner of the effect as the owner of the value.
        Some(effect) => {
            let scope_id = effect.source;
            owner_in_scope(scope_id)
>>>>>>> 60ee8294
        }
        // Otherwise either get an owner from the current scope or create a new one.
        None => match has_context() {
            Some(rt) => rt,
            None => {
                let owner = Rc::new(current_store().owner());
                provide_context(owner).expect("in a virtual dom")
            }
        },
    }
}

fn owner_in_scope(scope: ScopeId) -> Rc<Owner> {
    match consume_context_from_scope(scope) {
        Some(rt) => rt,
        None => {
            let owner = Rc::new(current_store().owner());
            provide_context_to_scope(scope, owner).expect("in a virtual dom")
        }
    }
}

/// CopyValue is a wrapper around a value to make the value mutable and Copy.
///
/// It is internally backed by [`generational_box::GenerationalBox`].
pub struct CopyValue<T: 'static> {
    pub(crate) value: GenerationalBox<T>,
    origin_scope: ScopeId,
}

#[cfg(feature = "serde")]
impl<T: 'static> serde::Serialize for CopyValue<T>
where
    T: serde::Serialize,
{
    fn serialize<S: serde::Serializer>(&self, serializer: S) -> Result<S::Ok, S::Error> {
        self.value.read().serialize(serializer)
    }
}

#[cfg(feature = "serde")]
impl<'de, T: 'static> serde::Deserialize<'de> for CopyValue<T>
where
    T: serde::Deserialize<'de>,
{
    fn deserialize<D: serde::Deserializer<'de>>(deserializer: D) -> Result<Self, D::Error> {
        let value = T::deserialize(deserializer)?;

        Ok(Self::new(value))
    }
}

impl<T: 'static> CopyValue<T> {
    /// Create a new CopyValue. The value will be stored in the current component.
    ///
    /// Once the component this value is created in is dropped, the value will be dropped.
    #[track_caller]
    pub fn new(value: T) -> Self {
        let owner = current_owner();

        Self {
            value: owner.insert(value),
            origin_scope: current_scope_id().expect("in a virtual dom"),
        }
    }

    pub(crate) fn new_with_caller(
        value: T,
        #[cfg(debug_assertions)] caller: &'static std::panic::Location<'static>,
    ) -> Self {
        let owner = current_owner();

        Self {
            value: owner.insert_with_caller(
                value,
                #[cfg(debug_assertions)]
                caller,
            ),
            origin_scope: current_scope_id().expect("in a virtual dom"),
        }
    }

    /// Create a new CopyValue. The value will be stored in the given scope. When the specified scope is dropped, the value will be dropped.
    pub fn new_in_scope(value: T, scope: ScopeId) -> Self {
        let owner = owner_in_scope(scope);

        Self {
            value: owner.insert(value),
            origin_scope: scope,
        }
    }

    pub(crate) fn invalid() -> Self {
        let owner = current_owner();

        Self {
            value: owner.invalid(),
            origin_scope: current_scope_id().expect("in a virtual dom"),
        }
    }

    /// Get the scope this value was created in.
    pub fn origin_scope(&self) -> ScopeId {
        self.origin_scope
    }

    /// Try to read the value. If the value has been dropped, this will return None.
    #[track_caller]
    pub fn try_read(&self) -> Result<GenerationalRef<'_, T>, BorrowError> {
        self.value.try_read()
    }

    /// Read the value. If the value has been dropped, this will panic.
    #[track_caller]
    pub fn read(&self) -> GenerationalRef<'_, T> {
        self.value.read()
    }

    /// Try to write the value. If the value has been dropped, this will return None.
    #[track_caller]
    pub fn try_write(&self) -> Result<GenerationalRefMut<'_, T>, BorrowMutError> {
        self.value.try_write()
    }

    /// Write the value. If the value has been dropped, this will panic.
    #[track_caller]
    pub fn write(&self) -> GenerationalRefMut<'_, T> {
        self.value.write()
    }

    /// Set the value. If the value has been dropped, this will panic.
    pub fn set(&mut self, value: T) {
        *self.write() = value;
    }

    /// Run a function with a reference to the value. If the value has been dropped, this will panic.
    pub fn with<O>(&self, f: impl FnOnce(&T) -> O) -> O {
        let write = self.read();
        f(&*write)
    }

    /// Run a function with a mutable reference to the value. If the value has been dropped, this will panic.
    pub fn with_mut<O>(&self, f: impl FnOnce(&mut T) -> O) -> O {
        let mut write = self.write();
        f(&mut *write)
    }
}

impl<T: Clone + 'static> CopyValue<T> {
    /// Get the value. If the value has been dropped, this will panic.
    pub fn value(&self) -> T {
        self.read().clone()
    }
}

impl<T: 'static> PartialEq for CopyValue<T> {
    fn eq(&self, other: &Self) -> bool {
        self.value.ptr_eq(&other.value)
    }
}<|MERGE_RESOLUTION|>--- conflicted
+++ resolved
@@ -1,13 +1,6 @@
 use std::rc::Rc;
 
-<<<<<<< HEAD
-use dioxus_core::prelude::{
-    consume_context, consume_context_from_scope, current_scope_id, has_context, provide_context,
-    provide_context_to_scope, provide_root_context,
-};
-=======
 use dioxus_core::prelude::*;
->>>>>>> 60ee8294
 use dioxus_core::ScopeId;
 
 use generational_box::{
@@ -27,19 +20,11 @@
 }
 
 fn current_owner() -> Rc<Owner> {
-<<<<<<< HEAD
-    match has_context() {
-        Some(rt) => rt,
-        None => {
-            let owner = Rc::new(current_store().owner());
-            provide_context(owner).expect("in a virtual dom")
-=======
     match Effect::current() {
         // If we are inside of an effect, we should use the owner of the effect as the owner of the value.
         Some(effect) => {
             let scope_id = effect.source;
             owner_in_scope(scope_id)
->>>>>>> 60ee8294
         }
         // Otherwise either get an owner from the current scope or create a new one.
         None => match has_context() {
