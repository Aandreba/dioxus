--- conflicted
+++ resolved
@@ -1,10 +1,5 @@
-<<<<<<< HEAD
-=======
-use std::cell::{Ref, RefMut};
-
 use std::mem::MaybeUninit;
 use std::ops::Deref;
->>>>>>> 51f34241
 use std::rc::Rc;
 
 use dioxus_core::prelude::*;
@@ -140,37 +135,25 @@
 
     /// Try to read the value. If the value has been dropped, this will return None.
     #[track_caller]
-    pub fn try_read(&self) -> Result<GenerationalRef<'_, T>, BorrowError> {
+    pub fn try_read(&self) -> Result<GenerationalRef<T>, BorrowError> {
         self.value.try_read()
     }
 
     /// Read the value. If the value has been dropped, this will panic.
-<<<<<<< HEAD
-    #[track_caller]
-    pub fn read(&self) -> GenerationalRef<'_, T> {
-=======
-    pub fn read(&self) -> Ref<'static, T> {
->>>>>>> 51f34241
+    #[track_caller]
+    pub fn read(&self) -> GenerationalRef<T> {
         self.value.read()
     }
 
     /// Try to write the value. If the value has been dropped, this will return None.
-<<<<<<< HEAD
-    #[track_caller]
-    pub fn try_write(&self) -> Result<GenerationalRefMut<'_, T>, BorrowMutError> {
-=======
-    pub fn try_write(&self) -> Option<RefMut<'static, T>> {
->>>>>>> 51f34241
+    #[track_caller]
+    pub fn try_write(&self) -> Result<GenerationalRefMut<T>, BorrowMutError> {
         self.value.try_write()
     }
 
     /// Write the value. If the value has been dropped, this will panic.
-<<<<<<< HEAD
-    #[track_caller]
-    pub fn write(&self) -> GenerationalRefMut<'_, T> {
-=======
-    pub fn write(&self) -> RefMut<'static, T> {
->>>>>>> 51f34241
+    #[track_caller]
+    pub fn write(&self) -> GenerationalRefMut<T> {
         self.value.write()
     }
 
@@ -206,7 +189,7 @@
 }
 
 impl<T> Deref for CopyValue<T> {
-    type Target = dyn Fn() -> Ref<'static, T>;
+    type Target = dyn Fn() -> GenerationalRef<T>;
 
     fn deref(&self) -> &Self::Target {
         // https://github.com/dtolnay/case-studies/tree/master/callable-types
