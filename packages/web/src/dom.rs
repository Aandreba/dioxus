--- conflicted
+++ resolved
@@ -7,24 +7,14 @@
 //! - tests to ensure dyn_into works for various event types.
 //! - Partial delegation?>
 
-<<<<<<< HEAD
 use dioxus_core::{Mutation, Template, TemplateAttribute, TemplateNode};
-=======
-use dioxus_core::{Mutation, Template};
->>>>>>> cdb1e76f
 use dioxus_html::{event_bubbles, CompositionData, FormData};
 use dioxus_interpreter_js::{save_template, Channel};
 use futures_channel::mpsc;
-<<<<<<< HEAD
 use rustc_hash::FxHashMap;
 use std::{any::Any, rc::Rc};
 use wasm_bindgen::{closure::Closure, JsCast};
 use web_sys::{Document, Element, Event, HtmlElement};
-=======
-use std::{any::Any, rc::Rc};
-use wasm_bindgen::{closure::Closure, JsCast};
-use web_sys::{Document, Element, Event};
->>>>>>> cdb1e76f
 
 use crate::Config;
 
@@ -135,7 +125,6 @@
         let i = &mut self.interpreter;
         for edit in &edits {
             match edit {
-<<<<<<< HEAD
                 AppendChildren { id, m } => i.append_children(id.0 as u32, *m as u32),
                 AssignId { path, id } => {
                     i.assign_id(path.as_ptr() as u32, path.len() as u8, id.0 as u32)
@@ -156,18 +145,6 @@
                 }
                 InsertAfter { id, m } => i.insert_after(id.0 as u32, *m as u32),
                 InsertBefore { id, m } => i.insert_before(id.0 as u32, *m as u32),
-=======
-                AppendChildren { id, m } => i.AppendChildren(m as u32, id.0 as u32),
-                AssignId { path, id } => i.AssignId(path, id.0 as u32),
-                CreatePlaceholder { id } => i.CreatePlaceholder(id.0 as u32),
-                CreateTextNode { value, id } => i.CreateTextNode(value.into(), id.0 as u32),
-                HydrateText { path, value, id } => i.HydrateText(path, value, id.0 as u32),
-                LoadTemplate { name, index, id } => i.LoadTemplate(name, index as u32, id.0 as u32),
-                ReplaceWith { id, m } => i.ReplaceWith(id.0 as u32, m as u32),
-                ReplacePlaceholder { path, m } => i.ReplacePlaceholder(path, m as u32),
-                InsertAfter { id, m } => i.InsertAfter(id.0 as u32, m as u32),
-                InsertBefore { id, m } => i.InsertBefore(id.0 as u32, m as u32),
->>>>>>> cdb1e76f
                 SetAttribute {
                     name,
                     value,
@@ -177,23 +154,12 @@
                 SetBoolAttribute { name, value, id } => {
                     i.set_attribute(id.0 as u32, name, if *value { "true" } else { "false" }, "")
                 }
-<<<<<<< HEAD
                 SetText { value, id } => i.set_text(id.0 as u32, value),
-                NewEventListener { name, scope: _, id } => {
+                NewEventListener { name, id, .. } => {
                     i.new_event_listener(name, id.0 as u32, event_bubbles(&name[2..]) as u8);
                 }
                 RemoveEventListener { name, id } => {
                     i.remove_event_listener(name, id.0 as u32, event_bubbles(&name[2..]) as u8)
-=======
-                SetText { value, id } => i.SetText(id.0 as u32, value.into()),
-                NewEventListener { name, id, .. } => {
-                    self.interpreter.NewEventListener(
-                        name,
-                        id.0 as u32,
-                        event_bubbles(&name[2..]),
-                        self.handler.as_ref().unchecked_ref(),
-                    );
->>>>>>> cdb1e76f
                 }
                 Remove { id } => i.remove(id.0 as u32),
                 PushRoot { id } => i.push_root(id.0 as u32),
