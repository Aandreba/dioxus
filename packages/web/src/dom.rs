--- conflicted
+++ resolved
@@ -10,13 +10,8 @@
 use dioxus_core::{
     BorrowedAttributeValue, ElementId, Mutation, Template, TemplateAttribute, TemplateNode,
 };
-<<<<<<< HEAD
-use dioxus_html::{event_bubbles, CompositionData, FormData, MountedData};
+use dioxus_html::{event_bubbles, CompositionData, FileEngine, FormData, MountedData};
 use dioxus_interpreter_js::{get_node, save_template, Channel};
-=======
-use dioxus_html::{event_bubbles, CompositionData, FileEngine, FormData};
-use dioxus_interpreter_js::{save_template, Channel};
->>>>>>> 06ae3756
 use futures_channel::mpsc;
 use js_sys::Array;
 use rustc_hash::FxHashMap;
@@ -216,7 +211,6 @@
                 },
                 SetText { value, id } => i.set_text(id.0 as u32, value),
                 NewEventListener { name, id, .. } => {
-<<<<<<< HEAD
                     match *name {
                         // mounted events are fired immediately after the element is mounted.
                         "mounted" => {
@@ -226,13 +220,6 @@
                             i.new_event_listener(name, id.0 as u32, event_bubbles(name) as u8);
                         }
                     }
-=======
-                    console::log_1(&format!("new event listener: {}", name).into());
-                    i.new_event_listener(name, id.0 as u32, event_bubbles(name) as u8);
-                }
-                RemoveEventListener { name, id } => {
-                    i.remove_event_listener(name, id.0 as u32, event_bubbles(name) as u8)
->>>>>>> 06ae3756
                 }
                 RemoveEventListener { name, id } => match *name {
                     "mounted" => {}
