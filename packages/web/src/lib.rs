#![deny(missing_docs)]

//! Dioxus WebSys
//!
//! ## Overview
//! ------------
//! This crate implements a renderer of the Dioxus Virtual DOM for the web browser using WebSys. This web render for
//! Dioxus is one of the more advanced renderers, supporting:
//! - idle work
//! - animations
//! - jank-free rendering
//! - controlled components
//! - hydration
//! - and more.
//!
//! The actual implementation is farily thin, with the heavy lifting happening inside the Dioxus Core crate.
//!
//! To purview the examples, check of the root Dioxus crate - the examples in this crate are mostly meant to provide
//! validation of websys-specific features and not the general use of Dioxus.

// ## RequestAnimationFrame and RequestIdleCallback
// ------------------------------------------------
// React implements "jank free rendering" by deliberately not blocking the browser's main thread. For large diffs, long
// running work, and integration with things like React-Three-Fiber, it's extremeley important to avoid blocking the
// main thread.
//
// React solves this problem by breaking up the rendering process into a "diff" phase and a "render" phase. In Dioxus,
// the diff phase is non-blocking, using "work_with_deadline" to allow the browser to process other events. When the diff phase
// is  finally complete, the VirtualDOM will return a set of "Mutations" for this crate to apply.
//
// Here, we schedule the "diff" phase during the browser's idle period, achieved by calling RequestIdleCallback and then
// setting a timeout from the that completes when the idleperiod is over. Then, we call requestAnimationFrame
//
//     From Google's guide on rAF and rIC:
//     -----------------------------------
//
//     If the callback is fired at the end of the frame, it will be scheduled to go after the current frame has been committed,
//     which means that style changes will have been applied, and, importantly, layout calculated. If we make DOM changes inside
//      of the idle callback, those layout calculations will be invalidated. If there are any kind of layout reads in the next
//      frame, e.g. getBoundingClientRect, clientWidth, etc, the browser will have to perform a Forced Synchronous Layout,
//      which is a potential performance bottleneck.
//
//     Another reason not trigger DOM changes in the idle callback is that the time impact of changing the DOM is unpredictable,
//     and as such we could easily go past the deadline the browser provided.
//
//     The best practice is to only make DOM changes inside of a requestAnimationFrame callback, since it is scheduled by the
//     browser with that type of work in mind. That means that our code will need to use a document fragment, which can then
//     be appended in the next requestAnimationFrame callback. If you are using a VDOM library, you would use requestIdleCallback
//     to make changes, but you would apply the DOM patches in the next requestAnimationFrame callback, not the idle callback.
//
//     Essentially:
//     ------------
//     - Do the VDOM work during the idlecallback
//     - Do DOM work in the next requestAnimationFrame callback

<<<<<<< HEAD


=======
>>>>>>> cdb1e76f
pub use crate::cfg::Config;
use crate::dom::virtual_event_from_websys_event;
pub use crate::util::use_eval;
use dioxus_core::{Element, ElementId, Scope, VirtualDom};
<<<<<<< HEAD

use futures_util::{pin_mut, FutureExt, StreamExt};

=======
use futures_util::{pin_mut, FutureExt, StreamExt};
>>>>>>> cdb1e76f

mod cache;
mod cfg;
mod dom;
mod hot_reload;
// mod rehydrate;
mod ric_raf;
mod util;

/// Launch the VirtualDOM given a root component and a configuration.
///
/// This function expects the root component to not have root props. To launch the root component with root props, use
/// `launch_with_props` instead.
///
/// This method will block the thread with `spawn_local` from wasm_bindgen_futures.
///
/// If you need to run the VirtualDOM in its own thread, use `run_with_props` instead and await the future.
///
/// # Example
///
/// ```rust, ignore
/// fn main() {
///     dioxus_web::launch(App);
/// }
///
/// static App: Component = |cx| {
///     render!(div {"hello world"})
/// }
/// ```
pub fn launch(root_component: fn(Scope) -> Element) {
    launch_with_props(root_component, (), Config::default());
}

/// Launch your app and run the event loop, with configuration.
///
/// This function will start your web app on the main web thread.
///
/// You can configure the WebView window with a configuration closure
///
/// ```rust, ignore
/// use dioxus::prelude::*;
///
/// fn main() {
///     dioxus_web::launch_with_props(App, Config::new().pre_render(true));
/// }
///
/// fn app(cx: Scope) -> Element {
///     cx.render(rsx!{
///         h1 {"hello world!"}
///     })
/// }
/// ```
pub fn launch_cfg(root: fn(Scope) -> Element, config: Config) {
    launch_with_props(root, (), config)
}

/// Launches the VirtualDOM from the specified component function and props.
///
/// This method will block the thread with `spawn_local`
///
/// # Example
///
/// ```rust, ignore
/// fn main() {
///     dioxus_web::launch_with_props(
///         App,
///         RootProps { name: String::from("joe") },
///         Config::new()
///     );
/// }
///
/// #[derive(ParitalEq, Props)]
/// struct RootProps {
///     name: String
/// }
///
/// static App: Component<RootProps> = |cx| {
///     render!(div {"hello {cx.props.name}"})
/// }
/// ```
pub fn launch_with_props<T: 'static>(
    root_component: fn(Scope<T>) -> Element,
    root_properties: T,
    config: Config,
) {
    wasm_bindgen_futures::spawn_local(run_with_props(root_component, root_properties, config));
}

/// Runs the app as a future that can be scheduled around the main thread.
///
/// Polls futures internal to the VirtualDOM, hence the async nature of this function.
///
/// # Example
///
/// ```ignore
/// fn main() {
///     let app_fut = dioxus_web::run_with_props(App, RootProps { name: String::from("joe") });
///     wasm_bindgen_futures::spawn_local(app_fut);
/// }
/// ```
pub async fn run_with_props<T: 'static>(root: fn(Scope<T>) -> Element, root_props: T, cfg: Config) {
    log::info!("Starting up");

    let mut dom = VirtualDom::new_with_props(root, root_props);

    #[cfg(feature = "panic_hook")]
    if cfg.default_panic_hook {
        console_error_panic_hook::set_once();
    }

    let mut hotreload_rx = hot_reload::init();

    for s in crate::cache::BUILTIN_INTERNED_STRINGS {
        wasm_bindgen::intern(s);
    }
    for s in &cfg.cached_strings {
        wasm_bindgen::intern(s);
    }

    let _should_hydrate = cfg.hydrate;

    let (tx, mut rx) = futures_channel::mpsc::unbounded();

    let mut websys_dom = dom::WebsysDom::new(cfg, tx);

    log::info!("rebuilding app");

    // if should_hydrate {
    // } else {
    let edits = dom.rebuild();

    websys_dom.load_templates(&edits.templates);
    websys_dom.apply_edits(edits.edits);

    // the mutations come back with nothing - we need to actually mount them
    websys_dom.mount();

    let _work_loop = ric_raf::RafLoop::new();

    loop {
        log::debug!("waiting for work");

        // if virtualdom has nothing, wait for it to have something before requesting idle time
        // if there is work then this future resolves immediately.
        let mut res = {
            let work = dom.wait_for_work().fuse();
            pin_mut!(work);

            futures_util::select! {
                _ = work => None,
                _new_template = hotreload_rx.next() => {
                    todo!("Implement hot reload");
                }
                evt = rx.next() => evt
            }
        };

        // Dequeue all of the events from the channel in send order
        // todo: we should re-order these if possible
        while let Some(evt) = res {
            let name = evt.type_();
            let element = walk_event_for_id(&evt);
            let bubbles = dioxus_html::event_bubbles(name.as_str());
            if let Some((element, target)) = element {
                let data = virtual_event_from_websys_event(evt, target);
                dom.handle_event(name.as_str(), data, element, bubbles);
            }
            res = rx.try_next().transpose().unwrap().ok();
        }

        // Todo: This is currently disabled because it has a negative impact on responce times for events but it could be re-enabled for tasks
        // Jank free rendering
        //
        // 1. wait for the browser to give us "idle" time
        // 2. During idle time, diff the dom
        // 3. Stop diffing if the deadline is exceded
        // 4. Wait for the animation frame to patch the dom

        // wait for the mainthread to schedule us in
        // let deadline = work_loop.wait_for_idle_time().await;

        // run the virtualdom work phase until the frame deadline is reached
        let edits = dom.render_immediate();

        // wait for the animation frame to fire so we can apply our changes
        // work_loop.wait_for_raf().await;

        websys_dom.load_templates(&edits.templates);
        websys_dom.apply_edits(edits.edits);
    }
}

fn walk_event_for_id(event: &web_sys::Event) -> Option<(ElementId, web_sys::Element)> {
    use wasm_bindgen::JsCast;

    let mut target = event
        .target()
        .expect("missing target")
        .dyn_into::<web_sys::Element>()
        .expect("not a valid element");

    loop {
        match target.get_attribute("data-dioxus-id").map(|f| f.parse()) {
            Some(Ok(id)) => return Some((ElementId(id), target)),
            Some(Err(_)) => return None,

            // walk the tree upwards until we actually find an event target
            None => match target.parent_element() {
                Some(parent) => target = parent,
                None => return None,
            },
        }
    }
}

// if should_hydrate {
//     // todo: we need to split rebuild and initialize into two phases
//     // it's a waste to produce edits just to get the vdom loaded
//     let _ = dom.rebuild();

//     #[cfg(feature = "hydrate")]
//     #[allow(unused_variables)]
//     if let Err(err) = websys_dom.rehydrate(&dom) {
//         log::error!(
//             "Rehydration failed {:?}. Rebuild DOM into element from scratch",
//             &err
//         );

//         websys_dom.root.set_text_content(None);

//         // errrrr we should split rebuild into two phases
//         // one that initializes things and one that produces edits
//         let edits = dom.rebuild();

//         websys_dom.apply_edits(edits.edits);
//     }
// } else {
//     let edits = dom.rebuild();
//     websys_dom.apply_edits(edits.template_mutations);
//     websys_dom.apply_edits(edits.edits);
// }<|MERGE_RESOLUTION|>--- conflicted
+++ resolved
@@ -53,22 +53,12 @@
 //     - Do the VDOM work during the idlecallback
 //     - Do DOM work in the next requestAnimationFrame callback
 
-<<<<<<< HEAD
-
-
-=======
->>>>>>> cdb1e76f
 pub use crate::cfg::Config;
 use crate::dom::virtual_event_from_websys_event;
 pub use crate::util::use_eval;
 use dioxus_core::{Element, ElementId, Scope, VirtualDom};
-<<<<<<< HEAD
 
 use futures_util::{pin_mut, FutureExt, StreamExt};
-
-=======
-use futures_util::{pin_mut, FutureExt, StreamExt};
->>>>>>> cdb1e76f
 
 mod cache;
 mod cfg;
