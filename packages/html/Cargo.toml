[package]
name = "dioxus-html"
version = { workspace = true }
authors = ["Jonathan Kelley"]
edition = "2018"
description = "HTML Element pack for Dioxus - a concurrent renderer-agnostic Virtual DOM for interactive user experiences"
license = "MIT OR Apache-2.0"
repository = "https://github.com/DioxusLabs/dioxus/"
homepage = "https://dioxuslabs.com"
keywords = ["dom", "ui", "gui", "react"]

[dependencies]
dioxus-core = { workspace = true }
dioxus-rsx = { workspace = true, features = ["hot_reload"], optional = true }
serde = { version = "1", features = ["derive"], optional = true }
serde_repr = { version = "0.1", optional = true }
wasm-bindgen = { workspace = true, optional = true }
euclid = "0.22.7"
enumset = "1.0.11"
keyboard-types = "0.7"
async-trait = "0.1.58"
serde-value = "0.7.0"
tokio = { workspace = true, features = ["fs", "io-util"], optional = true }
rfd = { version = "0.11.3", optional = true }
async-channel = "1.8.0"
serde_json = { version = "1", optional = true }

[dependencies.web-sys]
optional = true
version = "0.3.56"
features = [
<<<<<<< HEAD
    "TouchEvent",
    "MouseEvent",
    "InputEvent",
    "ClipboardEvent",
    "KeyboardEvent",
    "TouchEvent",
    "WheelEvent",
    "AnimationEvent",
    "TransitionEvent",
    "PointerEvent",
    "FocusEvent",
    "CompositionEvent",
    "ClipboardEvent",
    "DragEvent",
    "Element",
    "DomRect",
    "ScrollIntoViewOptions",
    "ScrollLogicalPosition",
    "ScrollBehavior",
=======
     "TouchEvent",
     "MouseEvent",
     "InputEvent",
     "ClipboardEvent",
     "KeyboardEvent",
     "TouchEvent",
     "WheelEvent",
     "AnimationEvent",
     "TransitionEvent",
     "PointerEvent",
     "FocusEvent",
     "CompositionEvent",
     "ClipboardEvent",
>>>>>>> 9c300ff2
]

[dev-dependencies]
serde_json = "1"

[features]
default = ["serialize", "mounted"]
serialize = [
    "serde",
    "serde_repr",
    "serde_json",
    "euclid/serde",
    "keyboard-types/serde",
    "dioxus-core/serialize",
]
mounted = [
    "web-sys/Element",
    "web-sys/DomRect",
    "web-sys/ScrollIntoViewOptions",
    "web-sys/ScrollLogicalPosition",
    "web-sys/ScrollBehavior",
    "web-sys/HtmlElement",
]
wasm-bind = ["web-sys", "wasm-bindgen"]
native-bind = ["tokio"]
hot-reload-context = ["dioxus-rsx"]<|MERGE_RESOLUTION|>--- conflicted
+++ resolved
@@ -29,31 +29,11 @@
 optional = true
 version = "0.3.56"
 features = [
-<<<<<<< HEAD
-    "TouchEvent",
-    "MouseEvent",
-    "InputEvent",
-    "ClipboardEvent",
-    "KeyboardEvent",
-    "TouchEvent",
-    "WheelEvent",
-    "AnimationEvent",
-    "TransitionEvent",
-    "PointerEvent",
-    "FocusEvent",
-    "CompositionEvent",
-    "ClipboardEvent",
-    "DragEvent",
-    "Element",
-    "DomRect",
-    "ScrollIntoViewOptions",
-    "ScrollLogicalPosition",
-    "ScrollBehavior",
-=======
      "TouchEvent",
      "MouseEvent",
      "InputEvent",
      "ClipboardEvent",
+     "DragEvent",
      "KeyboardEvent",
      "TouchEvent",
      "WheelEvent",
@@ -63,7 +43,6 @@
      "FocusEvent",
      "CompositionEvent",
      "ClipboardEvent",
->>>>>>> 9c300ff2
 ]
 
 [dev-dependencies]
