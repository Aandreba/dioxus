--- conflicted
+++ resolved
@@ -6,14 +6,10 @@
     incremental::{IncrementalRendererConfig, RenderFreshness, WrapBody},
     Renderer,
 };
-<<<<<<< HEAD
-use serde::Serialize;
 use std::future::Future;
-=======
->>>>>>> 3fef42a4
 use std::sync::Arc;
 use std::sync::RwLock;
-use tokio::task::{spawn_blocking, JoinHandle};
+use tokio::task::JoinHandle;
 
 use crate::prelude::*;
 use dioxus_lib::prelude::*;
@@ -25,7 +21,7 @@
 {
     #[cfg(not(target_arch = "wasm32"))]
     {
-        spawn_blocking(move || {
+        tokio::task::spawn_blocking(move || {
             tokio::runtime::Runtime::new()
                 .expect("couldn't spawn runtime")
                 .block_on(f())
@@ -61,7 +57,6 @@
 
                 let (tx, rx) = tokio::sync::oneshot::channel();
 
-<<<<<<< HEAD
                 spawn_platform(move || async move {
                     let mut vdom = virtual_dom_factory();
                     let mut to = WriteBuffer { buffer: Vec::new() };
@@ -69,7 +64,7 @@
                     let prev_context = SERVER_CONTEXT.with(|ctx| ctx.replace(server_context));
                     // poll the future, which may call server_context()
                     tracing::info!("Rebuilding vdom");
-                    let _ = vdom.rebuild(&mut NoOpMutations);
+                    vdom.rebuild(&mut NoOpMutations);
                     vdom.wait_for_suspense().await;
                     tracing::info!("Suspense resolved");
                     // after polling the future, we need to restore the context
@@ -94,58 +89,13 @@
                             let _ = tx.send(Ok((renderer, RenderFreshness::now(None), html)));
                         }
                         Err(err) => {
-                            dioxus_ssr::incremental::IncrementalRendererError::Other(Box::new(err));
-                        }
-                    }
-=======
-                spawn_blocking(move || {
-                    tokio::runtime::Runtime::new()
-                        .expect("couldn't spawn runtime")
-                        .block_on(async move {
-                            let mut vdom = virtual_dom_factory();
-                            let mut to = WriteBuffer { buffer: Vec::new() };
-                            // before polling the future, we need to set the context
-                            let prev_context =
-                                SERVER_CONTEXT.with(|ctx| ctx.replace(server_context));
-                            // poll the future, which may call server_context()
-                            tracing::info!("Rebuilding vdom");
-                            vdom.rebuild(&mut NoOpMutations);
-                            vdom.wait_for_suspense().await;
-                            tracing::info!("Suspense resolved");
-                            // after polling the future, we need to restore the context
-                            SERVER_CONTEXT.with(|ctx| ctx.replace(prev_context));
-
-                            if let Err(err) = wrapper.render_before_body(&mut *to) {
-                                let _ = tx.send(Err(err));
-                                return;
-                            }
-                            if let Err(err) = renderer.render_to(&mut to, &vdom) {
-                                let _ = tx.send(Err(
-                                    dioxus_ssr::incremental::IncrementalRendererError::RenderError(
-                                        err,
-                                    ),
-                                ));
-                                return;
-                            }
-                            if let Err(err) = wrapper.render_after_body(&mut *to) {
-                                let _ = tx.send(Err(err));
-                                return;
-                            }
-                            match String::from_utf8(to.buffer) {
-                                Ok(html) => {
-                                    let _ =
-                                        tx.send(Ok((renderer, RenderFreshness::now(None), html)));
-                                }
-                                Err(err) => {
-                                    _ = tx.send(Err(
-                                        dioxus_ssr::incremental::IncrementalRendererError::Other(
-                                            Box::new(err),
-                                        ),
-                                    ));
-                                }
-                            }
-                        });
->>>>>>> 3fef42a4
+                            _ = tx.send(Err(
+                                dioxus_ssr::incremental::IncrementalRendererError::Other(Box::new(
+                                    err,
+                                )),
+                            ));
+                        }
+                    }
                 });
                 let (renderer, freshness, html) = rx.await.unwrap()?;
                 pool.write().unwrap().push(renderer);
@@ -160,7 +110,6 @@
                 let (tx, rx) = tokio::sync::oneshot::channel();
 
                 let server_context = server_context.clone();
-<<<<<<< HEAD
                 spawn_platform(move || async move {
                     let mut to = WriteBuffer { buffer: Vec::new() };
                     match renderer
@@ -175,7 +124,7 @@
                                         .with(|ctx| ctx.replace(Box::new(server_context)));
                                     // poll the future, which may call server_context()
                                     tracing::info!("Rebuilding vdom");
-                                    let _ = vdom.rebuild(&mut NoOpMutations);
+                                    vdom.rebuild(&mut NoOpMutations);
                                     vdom.wait_for_suspense().await;
                                     tracing::info!("Suspense resolved");
                                     // after polling the future, we need to restore the context
@@ -194,49 +143,6 @@
                             }) {
                                 Ok(html) => {
                                     let _ = tx.send(Ok((freshness, html)));
-=======
-                spawn_blocking(move || {
-                    tokio::runtime::Runtime::new()
-                        .expect("couldn't spawn runtime")
-                        .block_on(async move {
-                            let mut to = WriteBuffer { buffer: Vec::new() };
-                            match renderer
-                                .render(
-                                    route,
-                                    virtual_dom_factory,
-                                    &mut *to,
-                                    |vdom| {
-                                        Box::pin(async move {
-                                            // before polling the future, we need to set the context
-                                            let prev_context = SERVER_CONTEXT
-                                                .with(|ctx| ctx.replace(Box::new(server_context)));
-                                            // poll the future, which may call server_context()
-                                            tracing::info!("Rebuilding vdom");
-                                            vdom.rebuild(&mut NoOpMutations);
-                                            vdom.wait_for_suspense().await;
-                                            tracing::info!("Suspense resolved");
-                                            // after polling the future, we need to restore the context
-                                            SERVER_CONTEXT.with(|ctx| ctx.replace(prev_context));
-                                        })
-                                    },
-                                    &wrapper,
-                                )
-                                .await
-                            {
-                                Ok(freshness) => {
-                                    match String::from_utf8(to.buffer).map_err(|err| {
-                                        dioxus_ssr::incremental::IncrementalRendererError::Other(
-                                            Box::new(err),
-                                        )
-                                    }) {
-                                        Ok(html) => {
-                                            let _ = tx.send(Ok((freshness, html)));
-                                        }
-                                        Err(err) => {
-                                            let _ = tx.send(Err(err));
-                                        }
-                                    }
->>>>>>> 3fef42a4
                                 }
                                 Err(err) => {
                                     let _ = tx.send(Err(err));
