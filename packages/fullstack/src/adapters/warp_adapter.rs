//! Dioxus utilities for the [Warp](https://docs.rs/warp/latest/warp/index.html) server framework.
//!
//! # Example
//! ```rust
//! #![allow(non_snake_case)]
//! use dioxus::prelude::*;
//! use dioxus_fullstack::prelude::*;
//!
//! fn main() {
//!     #[cfg(feature = "web")]
//!     dioxus_web::launch_cfg(app, dioxus_web::Config::new().hydrate(true));
//!     #[cfg(feature = "ssr")]
//!     {
//!         tokio::runtime::Runtime::new()
//!             .unwrap()
//!             .block_on(async move {
//!                 let routes = serve_dioxus_application("", ServeConfigBuilder::new(app, ()));
//!                 warp::serve(routes).run(([127, 0, 0, 1], 8080)).await;
//!             });
//!     }
//! }
//!
//! fn app(cx: Scope) -> Element {
//!     let text = use_state(cx, || "...".to_string());
//!
//!     cx.render(rsx! {
//!         button {
//!             onclick: move |_| {
//!                 to_owned![text];
//!                 async move {
//!                     if let Ok(data) = get_server_data().await {
//!                         text.set(data);
//!                     }
//!                 }
//!             },
//!             "Run a server function"
//!         }
//!         "Server said: {text}"
//!     })
//! }
//!
//! #[server(GetServerData)]
//! async fn get_server_data() -> Result<String, ServerFnError> {
//!     Ok("Hello from the server!".to_string())
//! }
//!
//! ```

use crate::layer::Service;
use crate::{
    prelude::*, render::SSRState, serve_config::ServeConfig, server_fn::DioxusServerFnRegistry,
};

use crate::server_fn_service;
use server_fn::{Encoding, Payload, ServerFunctionRegistry};
use std::error::Error;
use std::sync::Arc;
use std::sync::RwLock;
use tokio::task::spawn_blocking;
use warp::path::FullPath;
use warp::Rejection;
use warp::{
    filters::BoxedFilter,
    http::{Response, StatusCode},
    hyper::body::Bytes,
    path, Filter, Reply,
};

/// Registers server functions with a custom handler function. This allows you to pass custom context to your server functions by generating a [`DioxusServerContext`] from the request.
///
/// # Example
/// ```rust
/// use warp::{body, header, hyper::HeaderMap, path, post, Filter};
///
/// #[tokio::main]
/// async fn main() {
///     let routes = register_server_fns_with_handler(server_fn_route, |full_route, func| {
///         path(full_route)
///         .and(warp::post().or(warp::get()).unify())
///         .and(request_parts())
///         .and(warp::body::bytes())
///         .and_then(move |parts, bytes: bytes::Bytes| {
///             let mut service = server_fn_service(DioxusServerContext::default(), func.clone());
///             async move {
///                 let req = warp::hyper::Request::from_parts(parts, bytes.into());
///                 service.run(req).await.map_err(|err| {
///                     tracing::error!("Server function error: {}", err);
///                     warp::reject::reject()
///                 })
///             }
///         })
/// })
///     warp::serve(routes).run(([127, 0, 0, 1], 8080)).await;
/// }
/// ```
pub fn register_server_fns_with_handler<H, F, R>(
    server_fn_route: &'static str,
    mut handler: H,
) -> BoxedFilter<(R,)>
where
    H: FnMut(String, server_fn::ServerFnTraitObj<()>) -> F,
    F: Filter<Extract = (R,), Error = warp::Rejection> + Send + Sync + 'static,
    F::Extract: Send,
    R: Reply + 'static,
{
    let mut filter: Option<BoxedFilter<F::Extract>> = None;
    for server_fn_path in DioxusServerFnRegistry::paths_registered() {
        let func = DioxusServerFnRegistry::get(server_fn_path).unwrap();
        let full_route = format!("{server_fn_route}/{server_fn_path}")
            .trim_start_matches('/')
            .to_string();
        let route = handler(full_route, func).boxed();
        if let Some(boxed_filter) = filter.take() {
            filter = Some(boxed_filter.or(route).unify().boxed());
        } else {
            filter = Some(route);
        }
    }
    filter.expect("No server functions found")
}

/// Registers server functions with the default handler. This handler function will pass an empty [`DioxusServerContext`] to your server functions.
///
/// # Example
/// ```rust
/// use dioxus_fullstack::prelude::*;
///
/// #[tokio::main]
/// async fn main() {
///     let routes = register_server_fns("");
///     warp::serve(routes).run(([127, 0, 0, 1], 8080)).await;
/// }
/// ```
pub fn register_server_fns(server_fn_route: &'static str) -> BoxedFilter<(impl Reply,)> {
    register_server_fns_with_handler(server_fn_route, |full_route, func| {
        path(full_route)
            .and(warp::post().or(warp::get()).unify())
            .and(request_parts())
            .and(warp::body::bytes())
            .and_then(move |parts, bytes: bytes::Bytes| {
                let mut service = server_fn_service(DioxusServerContext::default(), func.clone());
                async move {
                    let req = warp::hyper::Request::from_parts(parts, bytes.into());
                    service.run(req).await.map_err(|err| {
<<<<<<< HEAD
                        struct WarpServerFnError(String);
                        impl std::fmt::Debug for WarpServerFnError {
                            fn fmt(&self, f: &mut std::fmt::Formatter<'_>) -> std::fmt::Result {
                                write!(f, "{}", self.0)
                            }
                        }

                        impl warp::reject::Reject for WarpServerFnError {}

                        warp::reject::custom(WarpServerFnError(err.to_string()))
=======
                        tracing::error!("Server function error: {}", err);
                        warp::reject::reject()
>>>>>>> 13f10fea
                    })
                }
            })
    })
}

/// Serves the Dioxus application. This will serve a complete server side rendered application.
/// This will serve static assets, server render the application, register server functions, and intigrate with hot reloading.
///
/// # Example
/// ```rust
/// #![allow(non_snake_case)]
/// use dioxus::prelude::*;
/// use dioxus_fullstack::prelude::*;
///
/// #[tokio::main]
/// async fn main() {
///     let routes = serve_dioxus_application("", ServeConfigBuilder::new(app, ()));
///     warp::serve(routes).run(([127, 0, 0, 1], 8080)).await;
/// }
///
/// fn app(cx: Scope) -> Element {
///     todo!()
/// }
/// ```
pub fn serve_dioxus_application<P: Clone + serde::Serialize + Send + Sync + 'static>(
    server_fn_route: &'static str,
    cfg: impl Into<ServeConfig<P>>,
) -> BoxedFilter<(impl Reply,)> {
    let cfg = cfg.into();
    // Serve the dist folder and the index.html file
    let serve_dir = warp::fs::dir(cfg.assets_path);

    connect_hot_reload()
        // First register the server functions
        .or(register_server_fns(server_fn_route))
        // Then the index route
        .or(path::end().and(render_ssr(cfg.clone())))
        // Then the static assets
        .or(serve_dir)
        // Then all other routes
        .or(render_ssr(cfg))
        .boxed()
}

/// Server render the application.
pub fn render_ssr<P: Clone + serde::Serialize + Send + Sync + 'static>(
    cfg: ServeConfig<P>,
) -> impl Filter<Extract = (impl Reply,), Error = warp::Rejection> + Clone {
    warp::get()
        .and(request_parts())
        .and(with_ssr_state(&cfg))
        .then(move |parts: http::request::Parts, renderer: SSRState| {
            let route = parts.uri.path().to_string();
            let parts = Arc::new(RwLock::new(parts));
            let cfg = cfg.clone();
            async move {
                let server_context = DioxusServerContext::new(parts);

                match renderer.render(route, &cfg, &server_context).await {
                    Ok(rendered) => {
                        let crate::render::RenderResponse { html, freshness } = rendered;

                        let mut res = Response::builder()
                            .header("Content-Type", "text/html")
                            .body(html)
                            .unwrap();

                        let headers_mut = res.headers_mut();
                        let headers = server_context.response_parts().unwrap().headers.clone();
                        for (key, value) in headers.iter() {
                            headers_mut.insert(key, value.clone());
                        }
                        freshness.write(headers_mut);

                        res
                    }
                    Err(err) => {
                        tracing::error!("Failed to render ssr: {}", err);
                        Response::builder()
                            .status(500)
                            .body("Failed to render ssr".into())
                            .unwrap()
                    }
                }
            }
        })
}

/// An extractor for the request parts (used in [DioxusServerContext]). This will extract the method, uri, query, and headers from the request.
pub fn request_parts(
) -> impl Filter<Extract = (http::request::Parts,), Error = warp::reject::Rejection> + Clone {
    warp::method()
        .and(warp::filters::path::full())
        .and(
            warp::filters::query::raw()
                .or(warp::any().map(String::new))
                .unify(),
        )
        .and(warp::header::headers_cloned())
        .and_then(move |method, path: FullPath, query, headers| async move {
            http::uri::Builder::new()
                .path_and_query(format!("{}?{}", path.as_str(), query))
                .build()
                .map_err(|err| {
                    warp::reject::custom(FailedToReadBody(format!("Failed to build uri: {}", err)))
                })
                .map(|uri| {
                    let mut req = http::Request::builder()
                        .method(method)
                        .uri(uri)
                        .body(())
                        .unwrap();
                    req.headers_mut().extend(headers);
                    req.into_parts().0
                })
        })
}

fn with_ssr_state<P: Clone + serde::Serialize + Send + Sync + 'static>(
    cfg: &ServeConfig<P>,
) -> impl Filter<Extract = (SSRState,), Error = std::convert::Infallible> + Clone {
    let renderer = SSRState::new(cfg);
    warp::any().map(move || renderer.clone())
}

#[derive(Debug)]
struct FailedToReadBody(String);

impl warp::reject::Reject for FailedToReadBody {}

#[derive(Debug)]
struct RecieveFailed(String);

impl warp::reject::Reject for RecieveFailed {}

/// Register the web RSX hot reloading endpoint. This will enable hot reloading for your application in debug mode when you call [`dioxus_hot_reload::hot_reload_init`].
///
/// # Example
/// ```rust
/// #![allow(non_snake_case)]
/// use dioxus_fullstack::prelude::*;
///
/// #[tokio::main]
/// async fn main() {
///     let routes = connect_hot_reload();
///     warp::serve(routes).run(([127, 0, 0, 1], 8080)).await;
/// }
/// ```
pub fn connect_hot_reload() -> impl Filter<Extract = (impl Reply,), Error = warp::Rejection> + Clone
{
    #[cfg(not(all(debug_assertions, feature = "hot-reload", feature = "ssr")))]
    {
        warp::path!("_dioxus" / "hot_reload")
            .map(warp::reply)
            .map(|reply| warp::reply::with_status(reply, warp::http::StatusCode::NOT_FOUND))
    }
    #[cfg(all(debug_assertions, feature = "hot-reload", feature = "ssr"))]
    {
        use crate::hot_reload::HotReloadState;
        use futures_util::sink::SinkExt;
        use futures_util::StreamExt;
        use warp::ws::Message;

        let hot_reload = warp::path!("_dioxus" / "hot_reload")
            .and(warp::any().then(crate::hot_reload::spawn_hot_reload))
            .and(warp::ws())
            .map(move |state: &'static HotReloadState, ws: warp::ws::Ws| {
                #[cfg(all(debug_assertions, feature = "hot-reload", feature = "ssr"))]
                ws.on_upgrade(move |mut websocket| {
                    async move {
                        println!("🔥 Hot Reload WebSocket connected");
                        {
                            // update any rsx calls that changed before the websocket connected.
                            {
                                println!("🔮 Finding updates since last compile...");
                                let templates_read = state.templates.read().await;

                                for template in &*templates_read {
                                    if websocket
                                        .send(Message::text(
                                            serde_json::to_string(&template).unwrap(),
                                        ))
                                        .await
                                        .is_err()
                                    {
                                        return;
                                    }
                                }
                            }
                            println!("finished");
                        }

                        let mut rx = tokio_stream::wrappers::WatchStream::from_changes(
                            state.message_receiver.clone(),
                        );
                        while let Some(change) = rx.next().await {
                            if let Some(template) = change {
                                let template = { serde_json::to_string(&template).unwrap() };
                                if websocket.send(Message::text(template)).await.is_err() {
                                    break;
                                };
                            }
                        }
                    }
                })
            });
        let disconnect =
            warp::path!("_dioxus" / "disconnect")
                .and(warp::ws())
                .map(move |ws: warp::ws::Ws| {
                    println!("disconnect");
                    #[cfg(all(debug_assertions, feature = "hot-reload", feature = "ssr"))]
                    ws.on_upgrade(move |mut websocket| async move {
                        struct DisconnectOnDrop(Option<warp::ws::WebSocket>);
                        impl Drop for DisconnectOnDrop {
                            fn drop(&mut self) {
                                std::mem::drop(self.0.take().unwrap().close());
                            }
                        }

                        let _ = websocket.send(Message::text("connected")).await;
                        let mut ws = DisconnectOnDrop(Some(websocket));

                        loop {
                            if ws.0.as_mut().unwrap().next().await.is_none() {
                                break;
                            }
                        }
                    })
                });
        disconnect.or(hot_reload)
    }
}<|MERGE_RESOLUTION|>--- conflicted
+++ resolved
@@ -142,7 +142,8 @@
                 async move {
                     let req = warp::hyper::Request::from_parts(parts, bytes.into());
                     service.run(req).await.map_err(|err| {
-<<<<<<< HEAD
+                        tracing::error!("Server function error: {}", err);
+                      
                         struct WarpServerFnError(String);
                         impl std::fmt::Debug for WarpServerFnError {
                             fn fmt(&self, f: &mut std::fmt::Formatter<'_>) -> std::fmt::Result {
@@ -151,12 +152,8 @@
                         }
 
                         impl warp::reject::Reject for WarpServerFnError {}
-
+                      
                         warp::reject::custom(WarpServerFnError(err.to_string()))
-=======
-                        tracing::error!("Server function error: {}", err);
-                        warp::reject::reject()
->>>>>>> 13f10fea
                     })
                 }
             })
