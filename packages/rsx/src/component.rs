--- conflicted
+++ resolved
@@ -23,11 +23,7 @@
     Token,
 };
 
-<<<<<<< HEAD
-#[derive(PartialEq, Eq, Debug)]
-=======
 #[derive(PartialEq, Eq, Clone, Debug, Hash)]
->>>>>>> 3978bc98
 pub struct Component {
     pub name: syn::Path,
     pub prop_gen_args: Option<AngleBracketedGenericArguments>,
@@ -205,21 +201,13 @@
 }
 
 // the struct's fields info
-<<<<<<< HEAD
-#[derive(PartialEq, Eq, Debug)]
-=======
 #[derive(PartialEq, Eq, Clone, Debug, Hash)]
->>>>>>> 3978bc98
 pub struct ComponentField {
     pub name: Ident,
     pub content: ContentField,
 }
 
-<<<<<<< HEAD
-#[derive(PartialEq, Eq, Debug)]
-=======
 #[derive(PartialEq, Eq, Clone, Debug, Hash)]
->>>>>>> 3978bc98
 pub enum ContentField {
     ManExpr(Expr),
     Formatted(IfmtInput),
