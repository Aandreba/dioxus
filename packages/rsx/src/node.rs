--- conflicted
+++ resolved
@@ -171,17 +171,6 @@
                 })
             }
             BodyNode::IfChain(chain) => {
-<<<<<<< HEAD
-                if is_if_chain_terminated(chain) {
-                    tokens.append_all(quote! {
-                        {
-                            let ___nodes = (#chain).into_dyn_node();
-                            ___nodes
-                        }
-                    });
-                } else {
-                    let ExprIf {
-=======
                 let mut body = TokenStream2::new();
                 let mut terminated = false;
 
@@ -190,7 +179,6 @@
                 while let Some(chain) = elif {
                     let IfChain {
                         if_token,
->>>>>>> a7a66459
                         cond,
                         then_branch,
                         else_if_branch,
@@ -221,16 +209,6 @@
                     body.append_all(quote! {
                         else { None }
                     });
-<<<<<<< HEAD
-
-                    tokens.append_all(quote! {
-                        {
-                            let ___nodes = (#body).into_dyn_node();
-                            ___nodes
-                        }
-                    });
-=======
->>>>>>> a7a66459
                 }
 
                 tokens.append_all(quote! {
