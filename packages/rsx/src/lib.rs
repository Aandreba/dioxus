--- conflicted
+++ resolved
@@ -256,16 +256,9 @@
             __cx.vnode(
                 None.into(),
                 #key_tokens,
-<<<<<<< HEAD
                 TEMPLATE,
                 Box::new([ #( #node_printer ),* ]),
                 Box::new([ #( #dyn_attr_printer ),* ]),
-=======
-                std::cell::Cell::new(TEMPLATE),
-                dioxus::core::exports::bumpalo::collections::Vec::with_capacity_in(#root_count, __cx.bump()).into(),
-                __cx.bump().alloc([ #( #node_printer ),* ]),
-                __cx.bump().alloc([ #( #dyn_attr_printer ),* ]),
->>>>>>> a7a66459
             )
         });
     }
