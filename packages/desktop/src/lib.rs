--- conflicted
+++ resolved
@@ -147,13 +147,11 @@
         }
     });
 
-<<<<<<< HEAD
     // Copy over any assets we find
     crate::collect_assets::copy_assets();
-=======
+  
     // Set the event converter
     dioxus_html::set_event_converter(Box::new(SerializedHtmlEventConverter));
->>>>>>> 4debd9cf
 
     // We start the tokio runtime *on this thread*
     // Any future we poll later will use this runtime to spawn tasks and for IO
