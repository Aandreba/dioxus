use std::rc::Rc;

use crate::controller::DesktopController;
use dioxus_core::ScopeState;
use serde::de::Error;
use serde_json::Value;
use std::future::Future;
use std::future::IntoFuture;
use std::pin::Pin;
use std::rc::Rc;
use wry::application::event_loop::ControlFlow;
use wry::application::event_loop::EventLoopProxy;
#[cfg(target_os = "ios")]
use wry::application::platform::ios::WindowExtIOS;
use wry::application::window::Fullscreen as WryFullscreen;

use UserWindowEvent::*;

pub type ProxyType = EventLoopProxy<UserWindowEvent>;

/// Get an imperative handle to the current window
pub fn use_window(cx: &ScopeState) -> &DesktopContext {
    cx.use_hook(|| cx.consume_context::<DesktopContext>())
        .as_ref()
        .unwrap()
}

/// Get a closure that executes any JavaScript in the WebView context.
pub fn use_eval(cx: &ScopeState) -> &Rc<dyn Fn(String)> {
    let desktop = use_window(cx);

    &*cx.use_hook(|| {
        let desktop = desktop.clone();
        Rc::new(move |script| desktop.eval(script))
    } as Rc<dyn Fn(String)>)
}

/// An imperative interface to the current window.
///
/// To get a handle to the current window, use the [`use_window`] hook.
///
///
/// # Example
///
/// you can use `cx.consume_context::<DesktopContext>` to get this context
///
/// ```rust, ignore
///     let desktop = cx.consume_context::<DesktopContext>().unwrap();
/// ```
#[derive(Clone)]
pub struct DesktopContext {
    /// The wry/tao proxy to the current window
    pub proxy: ProxyType,
    pub(super) eval_reciever: Rc<tokio::sync::Mutex<tokio::sync::mpsc::UnboundedReceiver<Value>>>,
}

impl DesktopContext {
    pub(crate) fn new(
        proxy: ProxyType,
        eval_reciever: tokio::sync::mpsc::UnboundedReceiver<Value>,
    ) -> Self {
        Self {
            proxy,
            eval_reciever: Rc::new(tokio::sync::Mutex::new(eval_reciever)),
        }
    }

    /// trigger the drag-window event
    ///
    /// Moves the window with the left mouse button until the button is released.
    ///
    /// you need use it in `onmousedown` event:
    /// ```rust, ignore
    /// onmousedown: move |_| { desktop.drag_window(); }
    /// ```
    pub fn drag(&self) {
        let _ = self.proxy.send_event(DragWindow);
    }

    /// set window minimize state
    pub fn set_minimized(&self, minimized: bool) {
        let _ = self.proxy.send_event(Minimize(minimized));
    }

    /// set window maximize state
    pub fn set_maximized(&self, maximized: bool) {
        let _ = self.proxy.send_event(Maximize(maximized));
    }

    /// toggle window maximize state
    pub fn toggle_maximized(&self) {
        let _ = self.proxy.send_event(MaximizeToggle);
    }

    /// set window visible or not
    pub fn set_visible(&self, visible: bool) {
        let _ = self.proxy.send_event(Visible(visible));
    }

    /// close window
    pub fn close(&self) {
        let _ = self.proxy.send_event(CloseWindow);
    }

    /// set window to focus
    pub fn focus(&self) {
        let _ = self.proxy.send_event(FocusWindow);
    }

    /// change window to fullscreen
    pub fn set_fullscreen(&self, fullscreen: bool) {
        let _ = self.proxy.send_event(Fullscreen(fullscreen));
    }

    /// set resizable state
    pub fn set_resizable(&self, resizable: bool) {
        let _ = self.proxy.send_event(Resizable(resizable));
    }

    /// set the window always on top
    pub fn set_always_on_top(&self, top: bool) {
        let _ = self.proxy.send_event(AlwaysOnTop(top));
    }

    /// set cursor visible or not
    pub fn set_cursor_visible(&self, visible: bool) {
        let _ = self.proxy.send_event(CursorVisible(visible));
    }

    /// set cursor grab
    pub fn set_cursor_grab(&self, grab: bool) {
        let _ = self.proxy.send_event(CursorGrab(grab));
    }

    /// set window title
    pub fn set_title(&self, title: &str) {
        let _ = self.proxy.send_event(SetTitle(String::from(title)));
    }

    /// change window to borderless
    pub fn set_decorations(&self, decoration: bool) {
        let _ = self.proxy.send_event(SetDecorations(decoration));
    }

    /// set window zoom level
    pub fn set_zoom_level(&self, scale_factor: f64) {
        let _ = self.proxy.send_event(SetZoomLevel(scale_factor));
    }

    /// launch print modal
    pub fn print(&self) {
        let _ = self.proxy.send_event(Print);
    }

    /// opens DevTool window
    pub fn devtool(&self) {
        let _ = self.proxy.send_event(DevTool);
    }

    /// run (evaluate) a script in the WebView context
    pub fn eval(&self, script: impl std::string::ToString) {
        let _ = self.proxy.send_event(Eval(script.to_string()));
    }

    /// Push view
    #[cfg(target_os = "ios")]
    pub fn push_view(&self, view: objc_id::ShareId<objc::runtime::Object>) {
        let _ = self.proxy.send_event(PushView(view));
    }

    /// Push view
    #[cfg(target_os = "ios")]
    pub fn pop_view(&self) {
        let _ = self.proxy.send_event(PopView);
    }
}

#[derive(Debug)]
pub enum UserWindowEvent {
    EditsReady,
    Initialize,

    CloseWindow,
    DragWindow,
    FocusWindow,

    /// Set a new Dioxus template for hot-reloading
    ///
    /// Is a no-op in release builds. Must fit the right format for templates
    SetTemplate(String),

    Visible(bool),
    Minimize(bool),
    Maximize(bool),
    MaximizeToggle,
    Resizable(bool),
    AlwaysOnTop(bool),
    Fullscreen(bool),

    CursorVisible(bool),
    CursorGrab(bool),

    SetTitle(String),
    SetDecorations(bool),

    SetZoomLevel(f64),

    Print,
    DevTool,

    Eval(String),

    #[cfg(target_os = "ios")]
    PushView(objc_id::ShareId<objc::runtime::Object>),
    #[cfg(target_os = "ios")]
    PopView,
}

impl DesktopController {
    pub(super) fn handle_event(
        &mut self,
        user_event: UserWindowEvent,
        control_flow: &mut ControlFlow,
    ) {
        // currently dioxus-desktop supports a single window only,
        // so we can grab the only webview from the map;
        // on wayland it is possible that a user event is emitted
        // before the webview is initialized. ignore the event.
        let webview = if let Some(webview) = self.webviews.values().next() {
            webview
        } else {
            return;
        };

        let window = webview.window();

        match user_event {
            Initialize | EditsReady => self.try_load_ready_webviews(),
            SetTemplate(template) => self.set_template(template),
            CloseWindow => *control_flow = ControlFlow::Exit,
            DragWindow => {
                // if the drag_window has any errors, we don't do anything
                window.fullscreen().is_none().then(|| window.drag_window());
            }
            Visible(state) => window.set_visible(state),
            Minimize(state) => window.set_minimized(state),
            Maximize(state) => window.set_maximized(state),
            MaximizeToggle => window.set_maximized(!window.is_maximized()),
            Fullscreen(state) => {
                if let Some(handle) = window.current_monitor() {
                    window.set_fullscreen(state.then_some(WryFullscreen::Borderless(Some(handle))));
                }
            }
            FocusWindow => window.set_focus(),
            Resizable(state) => window.set_resizable(state),
            AlwaysOnTop(state) => window.set_always_on_top(state),

            CursorVisible(state) => window.set_cursor_visible(state),
            CursorGrab(state) => {
                let _ = window.set_cursor_grab(state);
            }

            SetTitle(content) => window.set_title(&content),
            SetDecorations(state) => window.set_decorations(state),

            SetZoomLevel(scale_factor) => webview.zoom(scale_factor),

            Print => {
                if let Err(e) = webview.print() {
                    // we can't panic this error.
                    log::warn!("Open print modal failed: {e}");
                }
            }
            DevTool => {
                #[cfg(debug_assertions)]
                webview.open_devtools();
                #[cfg(not(debug_assertions))]
                log::warn!("Devtools are disabled in release builds");
            }

<<<<<<< HEAD
        Eval(code) => {
            let script = format!(
                r#"window.ipc.postMessage(JSON.stringify({{"method":"eval_result", params: (function(){{
                    {}
                }})()}}));"#,
                code
            );
            if let Err(e) = webview.evaluate_script(&script) {
                // we can't panic this error.
                log::warn!("Eval script error: {e}");
=======
            Eval(code) => {
                if let Err(e) = webview.evaluate_script(code.as_str()) {
                    // we can't panic this error.
                    log::warn!("Eval script error: {e}");
                }
>>>>>>> cdb1e76f
            }

            #[cfg(target_os = "ios")]
            PushView(view) => unsafe {
                use objc::runtime::Object;
                use objc::*;
                assert!(is_main_thread());
                let ui_view = window.ui_view() as *mut Object;
                let ui_view_frame: *mut Object = msg_send![ui_view, frame];
                let _: () = msg_send![view, setFrame: ui_view_frame];
                let _: () = msg_send![view, setAutoresizingMask: 31];

                let ui_view_controller = window.ui_view_controller() as *mut Object;
                let _: () = msg_send![ui_view_controller, setView: view];
                self.views.push(ui_view);
            },

            #[cfg(target_os = "ios")]
            PopView => unsafe {
                use objc::runtime::Object;
                use objc::*;
                assert!(is_main_thread());
                if let Some(view) = self.views.pop() {
                    let ui_view_controller = window.ui_view_controller() as *mut Object;
                    let _: () = msg_send![ui_view_controller, setView: view];
                }
            },
        }
    }
}

<<<<<<< HEAD
/// Get a closure that executes any JavaScript in the WebView context.
pub fn use_eval<S: std::string::ToString>(cx: &ScopeState) -> &dyn Fn(S) -> EvalResult {
    let desktop = use_window(cx).clone();
    cx.use_hook(|| {
        move |script| {
            desktop.eval(script);
            let recv = desktop.eval_reciever.clone();
            EvalResult { reciever: recv }
        }
    })
}

/// A future that resolves to the result of a JavaScript evaluation.
pub struct EvalResult {
    reciever: Rc<tokio::sync::Mutex<tokio::sync::mpsc::UnboundedReceiver<serde_json::Value>>>,
}

impl IntoFuture for EvalResult {
    type Output = Result<serde_json::Value, serde_json::Error>;

    type IntoFuture = Pin<Box<dyn Future<Output = Result<serde_json::Value, serde_json::Error>>>>;

    fn into_future(self) -> Self::IntoFuture {
        Box::pin(async move {
            let mut reciever = self.reciever.lock().await;
            match reciever.recv().await {
                Some(result) => Ok(result),
                None => Err(serde_json::Error::custom("No result returned")),
            }
        }) as Pin<Box<dyn Future<Output = Result<serde_json::Value, serde_json::Error>>>>
    }
}

=======
>>>>>>> cdb1e76f
#[cfg(target_os = "ios")]
fn is_main_thread() -> bool {
    use objc::runtime::{Class, BOOL, NO};
    use objc::*;

    let cls = Class::get("NSThread").unwrap();
    let result: BOOL = unsafe { msg_send![cls, isMainThread] };
    result != NO
}<|MERGE_RESOLUTION|>--- conflicted
+++ resolved
@@ -7,7 +7,6 @@
 use std::future::Future;
 use std::future::IntoFuture;
 use std::pin::Pin;
-use std::rc::Rc;
 use wry::application::event_loop::ControlFlow;
 use wry::application::event_loop::EventLoopProxy;
 #[cfg(target_os = "ios")]
@@ -23,16 +22,6 @@
     cx.use_hook(|| cx.consume_context::<DesktopContext>())
         .as_ref()
         .unwrap()
-}
-
-/// Get a closure that executes any JavaScript in the WebView context.
-pub fn use_eval(cx: &ScopeState) -> &Rc<dyn Fn(String)> {
-    let desktop = use_window(cx);
-
-    &*cx.use_hook(|| {
-        let desktop = desktop.clone();
-        Rc::new(move |script| desktop.eval(script))
-    } as Rc<dyn Fn(String)>)
 }
 
 /// An imperative interface to the current window.
@@ -255,6 +244,18 @@
             Resizable(state) => window.set_resizable(state),
             AlwaysOnTop(state) => window.set_always_on_top(state),
 
+            Eval(code) => {
+                let script = format!(
+                    r#"window.ipc.postMessage(JSON.stringify({{"method":"eval_result", params: (function(){{
+                        {}
+                    }})()}}));"#,
+                    code
+                );
+                if let Err(e) = webview.evaluate_script(&script) {
+                    // we can't panic this error.
+                    log::warn!("Eval script error: {e}");
+                }
+            }
             CursorVisible(state) => window.set_cursor_visible(state),
             CursorGrab(state) => {
                 let _ = window.set_cursor_grab(state);
@@ -276,26 +277,6 @@
                 webview.open_devtools();
                 #[cfg(not(debug_assertions))]
                 log::warn!("Devtools are disabled in release builds");
-            }
-
-<<<<<<< HEAD
-        Eval(code) => {
-            let script = format!(
-                r#"window.ipc.postMessage(JSON.stringify({{"method":"eval_result", params: (function(){{
-                    {}
-                }})()}}));"#,
-                code
-            );
-            if let Err(e) = webview.evaluate_script(&script) {
-                // we can't panic this error.
-                log::warn!("Eval script error: {e}");
-=======
-            Eval(code) => {
-                if let Err(e) = webview.evaluate_script(code.as_str()) {
-                    // we can't panic this error.
-                    log::warn!("Eval script error: {e}");
-                }
->>>>>>> cdb1e76f
             }
 
             #[cfg(target_os = "ios")]
@@ -327,7 +308,6 @@
     }
 }
 
-<<<<<<< HEAD
 /// Get a closure that executes any JavaScript in the WebView context.
 pub fn use_eval<S: std::string::ToString>(cx: &ScopeState) -> &dyn Fn(S) -> EvalResult {
     let desktop = use_window(cx).clone();
@@ -361,8 +341,6 @@
     }
 }
 
-=======
->>>>>>> cdb1e76f
 #[cfg(target_os = "ios")]
 fn is_main_thread() -> bool {
     use objc::runtime::{Class, BOOL, NO};
