use crate::{
    config::{Config, WindowCloseBehaviour},
    desktop_context::WindowEventHandlers,
    element::DesktopElement,
    file_upload::FileDialogRequest,
    ipc::IpcMessage,
    ipc::{EventData, UserWindowEvent},
    query::QueryResult,
    shortcut::{GlobalHotKeyEvent, ShortcutRegistry},
    webview::WebviewInstance,
};
use crossbeam_channel::Receiver;
use dioxus_core::{Component, ElementId, VirtualDom};
use dioxus_html::{
<<<<<<< HEAD
    native_bind::NativeFileEngine, FileEngine, HasFileData, HasFormData, HtmlEvent, MountedData,
    PlatformEventData, SerializedHtmlEventConverter,
=======
    native_bind::NativeFileEngine, FileEngine, HasFormData, HtmlEvent, PlatformEventData,
>>>>>>> 399e20fd
};
use std::{
    cell::{Cell, RefCell},
    collections::HashMap,
    rc::Rc,
    sync::Arc,
};
use tao::{
    event::Event,
    event_loop::{ControlFlow, EventLoop, EventLoopBuilder, EventLoopProxy, EventLoopWindowTarget},
    window::WindowId,
};

/// The single top-level object that manages all the running windows, assets, shortcuts, etc
pub(crate) struct App<P> {
    // move the props into a cell so we can pop it out later to create the first window
    // iOS panics if we create a window before the event loop is started, so we toss them into a cell
    pub(crate) props: Cell<Option<P>>,
    pub(crate) cfg: Cell<Option<Config>>,

    // Stuff we need mutable access to
    pub(crate) root: Component<P>,
    pub(crate) control_flow: ControlFlow,
    pub(crate) is_visible_before_start: bool,
    pub(crate) window_behavior: WindowCloseBehaviour,
    pub(crate) webviews: HashMap<WindowId, WebviewInstance>,

    /// This single blob of state is shared between all the windows so they have access to the runtime state
    ///
    /// This includes stuff like the event handlers, shortcuts, etc as well as ways to modify *other* windows
    pub(crate) shared: Rc<SharedContext>,
}

/// A bundle of state shared between all the windows, providing a way for us to communicate with running webview.
///
/// Todo: everything in this struct is wrapped in Rc<>, but we really only need the one top-level refcell
pub struct SharedContext {
    pub(crate) event_handlers: WindowEventHandlers,
    pub(crate) pending_webviews: RefCell<Vec<WebviewInstance>>,
    pub(crate) shortcut_manager: ShortcutRegistry,
    pub(crate) global_hotkey_channel: Receiver<GlobalHotKeyEvent>,
    pub(crate) proxy: EventLoopProxy<UserWindowEvent>,
    pub(crate) target: EventLoopWindowTarget<UserWindowEvent>,
}

impl<P: 'static> App<P> {
    pub fn new(cfg: Config, props: P, root: Component<P>) -> (EventLoop<UserWindowEvent>, Self) {
        let event_loop = EventLoopBuilder::<UserWindowEvent>::with_user_event().build();

        let mut app = Self {
            root,
            window_behavior: cfg.last_window_close_behaviour,
            is_visible_before_start: true,
            webviews: HashMap::new(),
            control_flow: ControlFlow::Wait,
            props: Cell::new(Some(props)),
            cfg: Cell::new(Some(cfg)),
            shared: Rc::new(SharedContext {
                event_handlers: WindowEventHandlers::default(),
                pending_webviews: Default::default(),
                shortcut_manager: ShortcutRegistry::new(),
                global_hotkey_channel: GlobalHotKeyEvent::receiver().clone(),
                proxy: event_loop.create_proxy(),
                target: event_loop.clone(),
            }),
        };

        // Copy over any assets we find
        // todo - re-enable this when we have a faster way of copying assets
        #[cfg(feature = "collect-assets")]
        crate::collect_assets::copy_assets();

        // Set the event converter
        dioxus_html::set_event_converter(Box::new(crate::events::SerializedHtmlEventConverter));

        // Allow hotreloading to work - but only in debug mode
        #[cfg(all(feature = "hot-reload", debug_assertions))]
        app.connect_hotreload();

        (event_loop, app)
    }

    pub fn tick(&mut self, window_event: &Event<'_, UserWindowEvent>) {
        self.control_flow = ControlFlow::Wait;

        self.shared
            .event_handlers
            .apply_event(window_event, &self.shared.target);

        if let Ok(event) = self.shared.global_hotkey_channel.try_recv() {
            self.shared.shortcut_manager.call_handlers(event);
        }
    }

    #[cfg(all(feature = "hot-reload", debug_assertions))]
    pub fn connect_hotreload(&mut self) {
        dioxus_hot_reload::connect({
            let proxy = self.shared.proxy.clone();
            move |template| {
                let _ = proxy.send_event(UserWindowEvent(
                    EventData::HotReloadEvent(template),
                    unsafe { WindowId::dummy() },
                ));
            }
        });
    }

    pub fn handle_new_window(&mut self) {
        for handler in self.shared.pending_webviews.borrow_mut().drain(..) {
            let id = handler.desktop_context.window.id();
            self.webviews.insert(id, handler);
            _ = self
                .shared
                .proxy
                .send_event(UserWindowEvent(EventData::Poll, id));
        }
    }

    pub fn handle_close_requested(&mut self, id: WindowId) {
        use WindowCloseBehaviour::*;

        match self.window_behavior {
            LastWindowExitsApp => {
                self.webviews.remove(&id);
                if self.webviews.is_empty() {
                    self.control_flow = ControlFlow::Exit
                }
            }

            LastWindowHides => {
                let Some(webview) = self.webviews.get(&id) else {
                    return;
                };
                hide_app_window(&webview.desktop_context.webview);
            }

            CloseWindow => {
                self.webviews.remove(&id);
            }
        }
    }

    pub fn window_destroyed(&mut self, id: WindowId) {
        self.webviews.remove(&id);

        if matches!(
            self.window_behavior,
            WindowCloseBehaviour::LastWindowExitsApp
        ) && self.webviews.is_empty()
        {
            self.control_flow = ControlFlow::Exit
        }
    }

    pub fn handle_start_cause_init(&mut self) {
        let props = self.props.take().unwrap();
        let cfg = self.cfg.take().unwrap();

        self.is_visible_before_start = cfg.window.window.visible;

        let webview = WebviewInstance::new(
            cfg,
            VirtualDom::new_with_props(self.root, props),
            self.shared.clone(),
        );

        let id = webview.desktop_context.window.id();
        self.webviews.insert(id, webview);

        _ = self
            .shared
            .proxy
            .send_event(UserWindowEvent(EventData::Poll, id));
    }

    pub fn handle_browser_open(&mut self, msg: IpcMessage) {
        if let Some(temp) = msg.params().as_object() {
            if temp.contains_key("href") {
                let open = webbrowser::open(temp["href"].as_str().unwrap());
                if let Err(e) = open {
                    tracing::error!("Open Browser error: {:?}", e);
                }
            }
        }
    }

    pub fn handle_initialize_msg(&mut self, id: WindowId) {
        let view = self.webviews.get_mut(&id).unwrap();
        view.desktop_context.send_edits(view.dom.rebuild());
        view.desktop_context
            .window
            .set_visible(self.is_visible_before_start);
    }

    pub fn handle_close_msg(&mut self, id: WindowId) {
        self.webviews.remove(&id);

        if self.webviews.is_empty() {
            self.control_flow = ControlFlow::Exit
        }
    }

    pub fn handle_query_msg(&mut self, msg: IpcMessage, id: WindowId) {
        let Ok(result) = serde_json::from_value::<QueryResult>(msg.params()) else {
            return;
        };

        let Some(view) = self.webviews.get(&id) else {
            return;
        };

        view.desktop_context.query.send(result);
    }

    pub fn handle_user_event_msg(&mut self, msg: IpcMessage, id: WindowId) {
        let parsed_params = serde_json::from_value(msg.params())
            .map_err(|err| tracing::error!("Error parsing user_event: {:?}", err));

        let Ok(evt) = parsed_params else { return };

        let HtmlEvent {
            element,
            name,
            bubbles,
            data,
        } = evt;

        let view = self.webviews.get_mut(&id).unwrap();
        let query = view.desktop_context.query.clone();

        // check for a mounted event placeholder and replace it with a desktop specific element
        let as_any = match data {
            dioxus_html::EventData::Mounted => {
                let element = DesktopElement::new(element, view.desktop_context.clone(), query);
                Rc::new(PlatformEventData::new(Box::new(element)))
            }
            _ => data.into_any(),
        };

        view.dom.handle_event(&name, as_any, element, bubbles);
        view.desktop_context.send_edits(view.dom.render_immediate());
    }

    #[cfg(all(feature = "hot-reload", debug_assertions))]
    pub fn handle_hot_reload_msg(&mut self, msg: dioxus_hot_reload::HotReloadMsg) {
        match msg {
            dioxus_hot_reload::HotReloadMsg::UpdateTemplate(template) => {
                for webview in self.webviews.values_mut() {
                    webview.dom.replace_template(template);
                    webview.poll_vdom();
                }
            }
            dioxus_hot_reload::HotReloadMsg::Shutdown => {
                self.control_flow = ControlFlow::Exit;
            }
        }
    }

    pub fn handle_file_dialog_msg(&mut self, msg: IpcMessage, window: WindowId) {
        let Ok(file_dialog) = serde_json::from_value::<FileDialogRequest>(msg.params()) else {
            return;
        };
        struct DesktopFileUploadForm {
            files: Arc<NativeFileEngine>,
        }

        impl HasFileData for DesktopFileUploadForm {
            fn files(&self) -> Option<Arc<dyn FileEngine>> {
                Some(self.files.clone())
            }
        }

        impl HasFormData for DesktopFileUploadForm {
            fn as_any(&self) -> &dyn std::any::Any {
                self
            }
        }

        let id = ElementId(file_dialog.target);
        let event_name = &file_dialog.event;
        let event_bubbles = file_dialog.bubbles;
        let files = file_dialog.get_file_event();

        let data = Rc::new(PlatformEventData::new(Box::new(DesktopFileUploadForm {
            files: Arc::new(NativeFileEngine::new(files)),
        })));

        let view = self.webviews.get_mut(&window).unwrap();

        if event_name == "change&input" {
            view.dom
                .handle_event("input", data.clone(), id, event_bubbles);
            view.dom.handle_event("change", data, id, event_bubbles);
        } else {
            view.dom.handle_event(event_name, data, id, event_bubbles);
        }

        view.desktop_context.send_edits(view.dom.render_immediate());
    }

    /// Poll the virtualdom until it's pending
    ///
    /// The waker we give it is connected to the event loop, so it will wake up the event loop when it's ready to be polled again
    ///
    /// All IO is done on the tokio runtime we started earlier
    pub fn poll_vdom(&mut self, id: WindowId) {
        let Some(view) = self.webviews.get_mut(&id) else {
            return;
        };

        view.poll_vdom();
    }
}

/// Different hide implementations per platform
#[allow(unused)]
pub fn hide_app_window(window: &wry::WebView) {
    #[cfg(target_os = "windows")]
    {
        use tao::platform::windows::WindowExtWindows;
        window.set_visible(false);
        // window.set_skip_taskbar(true);
    }

    #[cfg(target_os = "linux")]
    {
        use tao::platform::unix::WindowExtUnix;
        window.set_visible(false);
    }

    #[cfg(target_os = "macos")]
    {
        // window.set_visible(false); has the wrong behaviour on macOS
        // It will hide the window but not show it again when the user switches
        // back to the app. `NSApplication::hide:` has the correct behaviour
        use objc::runtime::Object;
        use objc::{msg_send, sel, sel_impl};
        objc::rc::autoreleasepool(|| unsafe {
            let app: *mut Object = msg_send![objc::class!(NSApplication), sharedApplication];
            let nil = std::ptr::null_mut::<Object>();
            let _: () = msg_send![app, hide: nil];
        });
    }
}<|MERGE_RESOLUTION|>--- conflicted
+++ resolved
@@ -12,12 +12,8 @@
 use crossbeam_channel::Receiver;
 use dioxus_core::{Component, ElementId, VirtualDom};
 use dioxus_html::{
-<<<<<<< HEAD
     native_bind::NativeFileEngine, FileEngine, HasFileData, HasFormData, HtmlEvent, MountedData,
     PlatformEventData, SerializedHtmlEventConverter,
-=======
-    native_bind::NativeFileEngine, FileEngine, HasFormData, HtmlEvent, PlatformEventData,
->>>>>>> 399e20fd
 };
 use std::{
     cell::{Cell, RefCell},
