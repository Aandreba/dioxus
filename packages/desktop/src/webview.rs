<<<<<<< HEAD
use crate::desktop_context::{EditQueue, EventData};
use crate::protocol;
=======
use crate::desktop_context::EventData;
use crate::protocol::{self, AssetHandlerRegistry};
>>>>>>> 1d289ff2
use crate::{desktop_context::UserWindowEvent, Config};
use tao::event_loop::{EventLoopProxy, EventLoopWindowTarget};
pub use wry;
pub use wry::application as tao;
use wry::application::menu::{MenuBar, MenuItem};
use wry::application::window::Window;
use wry::http::Response;
use wry::webview::{WebContext, WebView, WebViewBuilder};

pub(crate) fn build(
    cfg: &mut Config,
    event_loop: &EventLoopWindowTarget<UserWindowEvent>,
    proxy: EventLoopProxy<UserWindowEvent>,
<<<<<<< HEAD
) -> (WebView, WebContext, EditQueue) {
    let builder = cfg.window.clone();
=======
) -> (WebView, WebContext, AssetHandlerRegistry) {
>>>>>>> 1d289ff2
    let window = builder.with_visible(false).build(event_loop).unwrap();
    let file_handler = cfg.file_drop_handler.take();
    let custom_head = cfg.custom_head.clone();
    let index_file = cfg.custom_index.clone();
    let root_name = cfg.root_name.clone();

    if cfg.enable_default_menu_bar {
        builder = builder.with_menu(build_default_menu_bar());
    }

    let window = builder.with_visible(false).build(event_loop).unwrap();

    // We assume that if the icon is None in cfg, then the user just didnt set it
    if cfg.window.window.window_icon.is_none() {
        window.set_window_icon(Some(
            tao::window::Icon::from_rgba(
                include_bytes!("./assets/default_icon.bin").to_vec(),
                460,
                460,
            )
            .expect("image parse failed"),
        ));
    }

    let mut web_context = WebContext::new(cfg.data_dir.clone());
<<<<<<< HEAD
    let edit_queue = EditQueue::default();
    let headless = !cfg.window.window.visible;
=======
    let asset_handlers = AssetHandlerRegistry::new();
    let asset_handlers_ref = asset_handlers.clone();
>>>>>>> 1d289ff2

    let mut webview = WebViewBuilder::new(window)
        .unwrap()
        .with_transparent(cfg.window.window.transparent)
        .with_url("dioxus://index.html/")
        .unwrap()
        .with_ipc_handler(move |window: &Window, payload: String| {
            // defer the event to the main thread
            if let Ok(message) = serde_json::from_str(&payload) {
                _ = proxy.send_event(UserWindowEvent(EventData::Ipc(message), window.id()));
            }
        })
<<<<<<< HEAD
        .with_asynchronous_custom_protocol("dioxus".into(), {
            let edit_queue = edit_queue.clone();
            move |r, responder| {
                protocol::desktop_handler(
                    &r,
                    responder,
                    custom_head.clone(),
                    index_file.clone(),
                    &root_name,
                    &edit_queue,
                    headless,
                )
            }
=======
        .with_asynchronous_custom_protocol(String::from("dioxus"), move |request, responder| {
            let custom_head = custom_head.clone();
            let index_file = index_file.clone();
            let root_name = root_name.clone();
            let asset_handlers_ref = asset_handlers_ref.clone();
            tokio::spawn(async move {
                let response_res = protocol::desktop_handler(
                    request,
                    custom_head.clone(),
                    index_file.clone(),
                    &root_name,
                    &asset_handlers_ref,
                )
                .await;
                responder.respond(response);
            });
>>>>>>> 1d289ff2
        })
        .with_file_drop_handler(move |window, evet| {
            file_handler
                .as_ref()
                .map(|handler| handler(window, evet))
                .unwrap_or_default()
        })
        .with_web_context(&mut web_context);

    #[cfg(windows)]
    {
        // Windows has a platform specific settings to disable the browser shortcut keys
        use wry::webview::WebViewBuilderExtWindows;
        webview = webview.with_browser_accelerator_keys(false);
    }

    if let Some(color) = cfg.background_color {
        webview = webview.with_background_color(color);
    }

    // These are commented out because wry is currently broken in wry
    // let mut web_context = WebContext::new(cfg.data_dir.clone());
    // .with_web_context(&mut web_context);

    for (name, handler) in cfg.protocols.drain(..) {
        webview = webview.with_custom_protocol(name, move |r| match handler(&r) {
            Ok(response) => response,
            Err(err) => {
                tracing::error!("Error: {}", err);
                Response::builder()
                    .status(500)
                    .body(err.to_string().into_bytes().into())
                    .unwrap()
            }
        })
    }

    if cfg.disable_context_menu {
        // in release mode, we don't want to show the dev tool or reload menus
        webview = webview.with_initialization_script(
            r#"
                        if (document.addEventListener) {
                        document.addEventListener('contextmenu', function(e) {
                            e.preventDefault();
                        }, false);
                        } else {
                        document.attachEvent('oncontextmenu', function() {
                            window.event.returnValue = false;
                        });
                        }
                    "#,
        )
    } else {
        // in debug, we are okay with the reload menu showing and dev tool
        webview = webview.with_devtools(true);
    }

<<<<<<< HEAD
    (webview.build().unwrap(), web_context, edit_queue)
=======
    (webview.build().unwrap(), web_context, asset_handlers)
}

/// Builds a standard menu bar depending on the users platform. It may be used as a starting point
/// to further customize the menu bar and pass it to a [`WindowBuilder`](tao::window::WindowBuilder).
/// > Note: The default menu bar enables macOS shortcuts like cut/copy/paste.
/// > The menu bar differs per platform because of constraints introduced
/// > by [`MenuItem`](tao::menu::MenuItem).
pub fn build_default_menu_bar() -> MenuBar {
    let mut menu_bar = MenuBar::new();

    // since it is uncommon on windows to have an "application menu"
    // we add a "window" menu to be more consistent across platforms with the standard menu
    let mut window_menu = MenuBar::new();
    #[cfg(target_os = "macos")]
    {
        window_menu.add_native_item(MenuItem::EnterFullScreen);
        window_menu.add_native_item(MenuItem::Zoom);
        window_menu.add_native_item(MenuItem::Separator);
    }

    window_menu.add_native_item(MenuItem::Hide);

    #[cfg(target_os = "macos")]
    {
        window_menu.add_native_item(MenuItem::HideOthers);
        window_menu.add_native_item(MenuItem::ShowAll);
    }

    window_menu.add_native_item(MenuItem::Minimize);
    window_menu.add_native_item(MenuItem::CloseWindow);
    window_menu.add_native_item(MenuItem::Separator);
    window_menu.add_native_item(MenuItem::Quit);
    menu_bar.add_submenu("Window", true, window_menu);

    // since tao supports none of the below items on linux we should only add them on macos/windows
    #[cfg(not(target_os = "linux"))]
    {
        let mut edit_menu = MenuBar::new();
        #[cfg(target_os = "macos")]
        {
            edit_menu.add_native_item(MenuItem::Undo);
            edit_menu.add_native_item(MenuItem::Redo);
            edit_menu.add_native_item(MenuItem::Separator);
        }

        edit_menu.add_native_item(MenuItem::Cut);
        edit_menu.add_native_item(MenuItem::Copy);
        edit_menu.add_native_item(MenuItem::Paste);

        #[cfg(target_os = "macos")]
        {
            edit_menu.add_native_item(MenuItem::Separator);
            edit_menu.add_native_item(MenuItem::SelectAll);
        }
        menu_bar.add_submenu("Edit", true, edit_menu);
    }

    menu_bar
>>>>>>> 1d289ff2
}<|MERGE_RESOLUTION|>--- conflicted
+++ resolved
@@ -1,10 +1,5 @@
-<<<<<<< HEAD
 use crate::desktop_context::{EditQueue, EventData};
-use crate::protocol;
-=======
-use crate::desktop_context::EventData;
 use crate::protocol::{self, AssetHandlerRegistry};
->>>>>>> 1d289ff2
 use crate::{desktop_context::UserWindowEvent, Config};
 use tao::event_loop::{EventLoopProxy, EventLoopWindowTarget};
 pub use wry;
@@ -18,12 +13,8 @@
     cfg: &mut Config,
     event_loop: &EventLoopWindowTarget<UserWindowEvent>,
     proxy: EventLoopProxy<UserWindowEvent>,
-<<<<<<< HEAD
-) -> (WebView, WebContext, EditQueue) {
+) -> (WebView, WebContext, AssetHandlerRegistry, EditQueue) {
     let builder = cfg.window.clone();
-=======
-) -> (WebView, WebContext, AssetHandlerRegistry) {
->>>>>>> 1d289ff2
     let window = builder.with_visible(false).build(event_loop).unwrap();
     let file_handler = cfg.file_drop_handler.take();
     let custom_head = cfg.custom_head.clone();
@@ -49,13 +40,10 @@
     }
 
     let mut web_context = WebContext::new(cfg.data_dir.clone());
-<<<<<<< HEAD
     let edit_queue = EditQueue::default();
     let headless = !cfg.window.window.visible;
-=======
     let asset_handlers = AssetHandlerRegistry::new();
     let asset_handlers_ref = asset_handlers.clone();
->>>>>>> 1d289ff2
 
     let mut webview = WebViewBuilder::new(window)
         .unwrap()
@@ -68,21 +56,6 @@
                 _ = proxy.send_event(UserWindowEvent(EventData::Ipc(message), window.id()));
             }
         })
-<<<<<<< HEAD
-        .with_asynchronous_custom_protocol("dioxus".into(), {
-            let edit_queue = edit_queue.clone();
-            move |r, responder| {
-                protocol::desktop_handler(
-                    &r,
-                    responder,
-                    custom_head.clone(),
-                    index_file.clone(),
-                    &root_name,
-                    &edit_queue,
-                    headless,
-                )
-            }
-=======
         .with_asynchronous_custom_protocol(String::from("dioxus"), move |request, responder| {
             let custom_head = custom_head.clone();
             let index_file = index_file.clone();
@@ -99,7 +72,6 @@
                 .await;
                 responder.respond(response);
             });
->>>>>>> 1d289ff2
         })
         .with_file_drop_handler(move |window, evet| {
             file_handler
@@ -157,10 +129,7 @@
         webview = webview.with_devtools(true);
     }
 
-<<<<<<< HEAD
-    (webview.build().unwrap(), web_context, edit_queue)
-=======
-    (webview.build().unwrap(), web_context, asset_handlers)
+    (webview.build().unwrap(), web_context, asset_handlers, edit_queue)
 }
 
 /// Builds a standard menu bar depending on the users platform. It may be used as a starting point
@@ -219,5 +188,4 @@
     }
 
     menu_bar
->>>>>>> 1d289ff2
 }