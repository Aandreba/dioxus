[package]
name = "dioxus-desktop"
version = { workspace = true }
authors = ["Jonathan Kelley"]
edition = "2018"
description = "WebView renderer for Dioxus"
license = "MIT OR Apache-2.0"
repository = "https://github.com/DioxusLabs/dioxus/"
homepage = "https://dioxuslabs.com/learn/0.4/getting_started/desktop"
keywords = ["dom", "ui", "gui", "react"]

[dependencies]
dioxus-core = { workspace = true, features = ["serialize"] }
<<<<<<< HEAD
dioxus-html = { workspace = true, features = ["serialize", "native-bind", "mounted", "eval"] }
dioxus-interpreter-js = { workspace = true }
=======
dioxus-html = { workspace = true, features = ["serialize", "native-bind"] }
dioxus-interpreter-js = { workspace = true, features = ["binary-protocol"] }
>>>>>>> ca83d6bc
dioxus-hot-reload = { workspace = true, optional = true }

serde = "1.0.136"
serde_json = "1.0.79"
thiserror = { workspace = true }
tracing = { workspace = true }
wry = { version = "0.34.0", default-features = false, features = ["tao", "protocol", "file-drop"] }
futures-channel = { workspace = true }
tokio = { workspace = true, features = [
    "sync",
    "rt-multi-thread",
    "rt",
    "time",
    "macros",
    "fs",
], optional = true }
webbrowser = "0.8.0"
infer = "0.11.0"
dunce = "1.0.2"
slab = { workspace = true }
rustc-hash = { workspace = true }

futures-util = { workspace = true }
urlencoding = "2.1.2"
async-trait = "0.1.68"
crossbeam-channel = "0.5.8"


[target.'cfg(any(target_os = "windows",target_os = "macos",target_os = "linux",target_os = "dragonfly", target_os = "freebsd", target_os = "netbsd", target_os = "openbsd"))'.dependencies]
rfd = "0.12"
global-hotkey = { git = "https://github.com/tauri-apps/global-hotkey" }

[target.'cfg(target_os = "ios")'.dependencies]
objc = "0.2.7"
objc_id = "0.1.1"

[target.'cfg(target_os = "macos")'.dependencies]
core-foundation = "0.9.3"
objc = "0.2.7"

[features]
default = ["tokio_runtime", "hot-reload", "wry/objc-exception"]
tokio_runtime = ["tokio"]
fullscreen = ["wry/fullscreen"]
transparent = ["wry/transparent"]
devtools = ["wry/devtools"]
hot-reload = ["dioxus-hot-reload"]
gnu = []

[package.metadata.docs.rs]
default-features = false
features = ["tokio_runtime", "hot-reload"]

[dev-dependencies]
dioxus-core-macro = { workspace = true }
dioxus-hooks = { workspace = true }
dioxus = { workspace = true }
exitcode = "1.1.2"
scraper = "0.16.0"

[build-dependencies]
dioxus-interpreter-js = { workspace = true, features = ["binary-protocol"] }
minify-js = "0.5.6"

# These tests need to be run on the main thread, so they cannot use rust's test harness.
[[test]]
name = "check_events"
path = "headless_tests/events.rs"
harness = false

[[test]]
name = "check_rendering"
path = "headless_tests/rendering.rs"
harness = false<|MERGE_RESOLUTION|>--- conflicted
+++ resolved
@@ -11,13 +11,8 @@
 
 [dependencies]
 dioxus-core = { workspace = true, features = ["serialize"] }
-<<<<<<< HEAD
 dioxus-html = { workspace = true, features = ["serialize", "native-bind", "mounted", "eval"] }
-dioxus-interpreter-js = { workspace = true }
-=======
-dioxus-html = { workspace = true, features = ["serialize", "native-bind"] }
 dioxus-interpreter-js = { workspace = true, features = ["binary-protocol"] }
->>>>>>> ca83d6bc
 dioxus-hot-reload = { workspace = true, optional = true }
 
 serde = "1.0.136"
