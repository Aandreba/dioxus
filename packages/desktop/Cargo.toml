--- conflicted
+++ resolved
@@ -11,23 +11,23 @@
 
 [dependencies]
 dioxus-core = { workspace = true, features = ["serialize"] }
-dioxus-html = { workspace = true, features = ["serialize", "native-bind", "mounted", "eval"] }
+dioxus-html = { workspace = true, features = [
+    "serialize",
+    "native-bind",
+    "mounted",
+    "eval",
+] }
 dioxus-interpreter-js = { workspace = true, features = ["binary-protocol"] }
 dioxus-hot-reload = { workspace = true, optional = true }
 
 serde = "1.0.136"
 serde_json = "1.0.79"
 thiserror = { workspace = true }
-<<<<<<< HEAD
 tracing = { workspace = true }
 wry = { version = "0.35.0", default-features = false, features = [
     "protocol",
     "file-drop",
 ] }
-=======
-tracing.workspace = true
-wry = { version = "0.34.0", default-features = false, features = ["tao", "protocol", "file-drop"] }
->>>>>>> 8f70509b
 futures-channel = { workspace = true }
 tokio = { workspace = true, features = [
     "sync",
@@ -52,7 +52,10 @@
 
 [target.'cfg(any(target_os = "windows",target_os = "macos",target_os = "linux",target_os = "dragonfly", target_os = "freebsd", target_os = "netbsd", target_os = "openbsd"))'.dependencies]
 # This is only for debug mode, and it appears mobile does not support some packages this uses
-manganis-cli-support = { git = "https://github.com/DioxusLabs/collect-assets", features = ["webp", "html"] }
+manganis-cli-support = { git = "https://github.com/DioxusLabs/collect-assets", features = [
+    "webp",
+    "html",
+] }
 rfd = "0.12"
 global-hotkey = "0.4.1"
 
