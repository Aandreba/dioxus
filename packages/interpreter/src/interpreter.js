class ListenerMap {
  constructor(root) {
    // bubbling events can listen at the root element
    this.global = {};
    // non bubbling events listen at the element the listener was created at
    this.local = {};
    this.root = root;
  }

  create(event_name, element, handler, bubbles) {
    if (bubbles) {
      if (this.global[event_name] === undefined) {
        this.global[event_name] = {};
        this.global[event_name].active = 1;
        this.global[event_name].callback = handler;
        this.root.addEventListener(event_name, handler);
      } else {
        this.global[event_name].active++;
      }
    } else {
      const id = element.getAttribute("data-dioxus-id");
      if (!this.local[id]) {
        this.local[id] = {};
      }
      this.local[id][event_name] = handler;
      element.addEventListener(event_name, handler);
    }
  }

  remove(element, event_name, bubbles) {
    if (bubbles) {
      this.global[event_name].active--;
      if (this.global[event_name].active === 0) {
        this.root.removeEventListener(
          event_name,
          this.global[event_name].callback
        );
        delete this.global[event_name];
      }
    } else {
      const id = element.getAttribute("data-dioxus-id");
      delete this.local[id][event_name];
      if (this.local[id].length === 0) {
        delete this.local[id];
      }
      element.removeEventListener(event_name, handler);
    }
  }

  removeAllNonBubbling(element) {
    const id = element.getAttribute("data-dioxus-id");
    delete this.local[id];
  }
}

class InterpreterConfig {
  constructor(intercept_link_redirects) {
    this.intercept_link_redirects = intercept_link_redirects;
  }
}

class Interpreter {
  constructor(root, config) {
    this.config = config;
    this.root = root;
    this.listeners = new ListenerMap(root);
    this.nodes = [root];
    this.stack = [root];
    this.handlers = {};
    this.templates = {};
    this.lastNodeWasText = false;
  }
  top() {
    return this.stack[this.stack.length - 1];
  }
  pop() {
    return this.stack.pop();
  }
  MountToRoot() {
    this.AppendChildren(this.stack.length - 1);
  }
  SetNode(id, node) {
    this.nodes[id] = node;
  }
  PushRoot(root) {
    const node = this.nodes[root];
    this.stack.push(node);
  }
  PopRoot() {
    this.stack.pop();
  }
  AppendChildren(many) {
    // let root = this.nodes[id];
    let root = this.stack[this.stack.length - 1 - many];
    let to_add = this.stack.splice(this.stack.length - many);
    for (let i = 0; i < many; i++) {
      root.appendChild(to_add[i]);
    }
  }
  ReplaceWith(root_id, m) {
    let root = this.nodes[root_id];
    let els = this.stack.splice(this.stack.length - m);
    if (is_element_node(root.nodeType)) {
      this.listeners.removeAllNonBubbling(root);
    }
    root.replaceWith(...els);
  }
  InsertAfter(root, n) {
    let old = this.nodes[root];
    let new_nodes = this.stack.splice(this.stack.length - n);
    old.after(...new_nodes);
  }
  InsertBefore(root, n) {
    let old = this.nodes[root];
    let new_nodes = this.stack.splice(this.stack.length - n);
    old.before(...new_nodes);
  }
  Remove(root) {
    let node = this.nodes[root];
    if (node !== undefined) {
      if (is_element_node(node)) {
        this.listeners.removeAllNonBubbling(node);
      }
      node.remove();
    }
  }
  CreateTextNode(text, root) {
    const node = document.createTextNode(text);
    this.nodes[root] = node;
    this.stack.push(node);
  }
  CreatePlaceholder(root) {
    let el = document.createElement("pre");
    el.hidden = true;
    this.stack.push(el);
    this.nodes[root] = el;
  }
  NewEventListener(event_name, root, bubbles, handler) {
    const element = this.nodes[root];
    element.setAttribute("data-dioxus-id", `${root}`);
    this.listeners.create(event_name, element, handler, bubbles);
  }
  RemoveEventListener(root, event_name, bubbles) {
    const element = this.nodes[root];
    element.removeAttribute(`data-dioxus-id`);
    this.listeners.remove(element, event_name, bubbles);
  }
  SetText(root, text) {
    this.nodes[root].textContent = text;
  }
  SetAttribute(id, field, value, ns) {
    if (value === null) {
      this.RemoveAttribute(id, field, ns);
    } else {
      const node = this.nodes[id];
      this.SetAttributeInner(node, field, value, ns);
    }
  }
  SetAttributeInner(node, field, value, ns) {
    const name = field;
    if (ns === "style") {
      // ????? why do we need to do this
      if (node.style === undefined) {
        node.style = {};
      }
      node.style[name] = value;
    } else if (ns != null && ns != undefined) {
      node.setAttributeNS(ns, name, value);
    } else {
      switch (name) {
        case "value":
          if (value !== node.value) {
            node.value = value;
          }
          break;
        case "checked":
          node.checked = value === "true" || value === true;
          break;
        case "selected":
          node.selected = value === "true" || value === true;
          break;
        case "dangerous_inner_html":
          node.innerHTML = value;
          break;
        default:
          // https://github.com/facebook/react/blob/8b88ac2592c5f555f315f9440cbb665dd1e7457a/packages/react-dom/src/shared/DOMProperty.js#L352-L364
          if (value === "false" && bool_attrs.hasOwnProperty(name)) {
            node.removeAttribute(name);
          } else {
            node.setAttribute(name, value);
          }
      }
    }
  }
  RemoveAttribute(root, field, ns) {
    const name = field;
    const node = this.nodes[root];
    if (ns == "style") {
      node.style.removeProperty(name);
    } else if (ns !== null || ns !== undefined) {
      node.removeAttributeNS(ns, name);
    } else if (name === "value") {
      node.value = "";
    } else if (name === "checked") {
      node.checked = false;
    } else if (name === "selected") {
      node.selected = false;
    } else if (name === "dangerous_inner_html") {
      node.innerHTML = "";
    } else {
      node.removeAttribute(name);
    }
  }
  handleEdits(edits) {
    for (let template of edits.templates) {
      this.SaveTemplate(template);
    }

    for (let edit of edits.edits) {
      this.handleEdit(edit);
    }

    /*POST_HANDLE_EDITS*/
  }

  SaveTemplate(template) {
    let roots = [];
    for (let root of template.roots) {
      roots.push(this.MakeTemplateNode(root));
    }
    this.templates[template.name] = roots;
  }

  MakeTemplateNode(node) {
    switch (node.type) {
      case "Text":
        return document.createTextNode(node.text);
      case "Dynamic":
        let dyn = document.createElement("pre");
        dyn.hidden = true;
        return dyn;
      case "DynamicText":
        return document.createTextNode("placeholder");
      case "Element":
        let el;

        if (node.namespace != null) {
          el = document.createElementNS(node.namespace, node.tag);
        } else {
          el = document.createElement(node.tag);
        }

        for (let attr of node.attrs) {
          if (attr.type == "Static") {
            this.SetAttributeInner(el, attr.name, attr.value, attr.namespace);
          }
        }

        for (let child of node.children) {
          el.appendChild(this.MakeTemplateNode(child));
        }

        return el;
    }
  }
  AssignId(path, id) {
    this.nodes[id] = this.LoadChild(path);
  }
  LoadChild(path) {
    // iterate through each number and get that child
    let node = this.stack[this.stack.length - 1];

    for (let i = 0; i < path.length; i++) {
      node = node.childNodes[path[i]];
    }

    return node;
  }
  HydrateText(path, value, id) {
    let node = this.LoadChild(path);

    if (node.nodeType == Node.TEXT_NODE) {
      node.textContent = value;
    } else {
      // replace with a textnode
      let text = document.createTextNode(value);
      node.replaceWith(text);
      node = text;
    }

    this.nodes[id] = node;
  }
  ReplacePlaceholder(path, m) {
    let els = this.stack.splice(this.stack.length - m);
    let node = this.LoadChild(path);
    node.replaceWith(...els);
  }
  LoadTemplate(name, index, id) {
    let node = this.templates[name][index].cloneNode(true);
    this.nodes[id] = node;
    this.stack.push(node);
  }
  handleEdit(edit) {
    switch (edit.type) {
      case "AppendChildren":
        this.AppendChildren(edit.m);
        break;
      case "AssignId":
        this.AssignId(edit.path, edit.id);
        break;
      case "CreatePlaceholder":
        this.CreatePlaceholder(edit.id);
        break;
      case "CreateTextNode":
        this.CreateTextNode(edit.value, edit.id);
        break;
      case "HydrateText":
        this.HydrateText(edit.path, edit.value, edit.id);
        break;
      case "LoadTemplate":
        this.LoadTemplate(edit.name, edit.index, edit.id);
        break;
      case "PushRoot":
        this.PushRoot(edit.id);
        break;
      case "ReplaceWith":
        this.ReplaceWith(edit.id, edit.m);
        break;
      case "ReplacePlaceholder":
        this.ReplacePlaceholder(edit.path, edit.m);
        break;
      case "InsertAfter":
        this.InsertAfter(edit.id, edit.m);
        break;
      case "InsertBefore":
        this.InsertBefore(edit.id, edit.m);
        break;
      case "Remove":
        this.Remove(edit.id);
        break;
      case "SetText":
        this.SetText(edit.id, edit.value);
        break;
      case "SetAttribute":
        this.SetAttribute(edit.id, edit.name, edit.value, edit.ns);
        break;
      case "RemoveAttribute":
        this.RemoveAttribute(edit.id, edit.name, edit.ns);
        break;
      case "RemoveEventListener":
        this.RemoveEventListener(edit.id, edit.name);
        break;
      case "NewEventListener":
        let bubbles = event_bubbles(edit.name);

<<<<<<< HEAD
        // this handler is only provided on desktop implementations since this
        // method is not used by the web implementation
        let handler = (event) => {
          let target = event.target;
          if (target != null) {
            let realId = target.getAttribute(`data-dioxus-id`);
            let shouldPreventDefault = target.getAttribute(
              `dioxus-prevent-default`
            );

            if (event.type === "click") {
              // todo call prevent default if it's the right type of event
              if (this.config.intercept_link_redirects) {
                let a_element = target.closest("a");
                if (a_element != null) {
                  event.preventDefault();
                  if (
                    shouldPreventDefault !== `onclick` &&
                    a_element.getAttribute(`dioxus-prevent-default`) !==
                      `onclick`
                  ) {
                    const href = a_element.getAttribute("href");
                    if (href !== "" && href !== null && href !== undefined) {
                      window.ipc.postMessage(
                        serializeIpcMessage("browser_open", { href })
                      );
                    }
                  }
                }
              }

              // also prevent buttons from submitting
              if (target.tagName === "BUTTON" && event.type == "submit") {
                event.preventDefault();
              }
            }
            // walk the tree to find the real element
            while (realId == null) {
              // we've reached the root we don't want to send an event
              if (target.parentElement === null) {
                return;
              }

              target = target.parentElement;
              realId = target.getAttribute(`data-dioxus-id`);
            }

            shouldPreventDefault = target.getAttribute(
              `dioxus-prevent-default`
            );

            let contents = serialize_event(event);

            if (shouldPreventDefault === `on${event.type}`) {
              event.preventDefault();
            }

            if (event.type === "submit") {
              event.preventDefault();
            }

            if (
              target.tagName === "FORM" &&
              (event.type === "submit" || event.type === "input")
            ) {
              for (let x = 0; x < target.elements.length; x++) {
                let element = target.elements[x];
                let name = element.getAttribute("name");
                if (name != null) {
                  if (element.getAttribute("type") === "checkbox") {
                    // @ts-ignore
                    contents.values[name] = element.checked ? "true" : "false";
                  } else if (element.getAttribute("type") === "radio") {
                    if (element.checked) {
                      contents.values[name] = element.value;
                    }
                  } else {
                    // @ts-ignore
                    contents.values[name] =
                      element.value ?? element.textContent;
                  }
                }
              }
            }

            if (realId === null) {
              return;
            }
            window.ipc.postMessage(
              serializeIpcMessage("user_event", {
                name: edit.name,
                element: parseInt(realId),
                data: contents,
                bubbles,
              })
            );
          }
        };
        this.NewEventListener(edit.name, edit.id, bubbles, handler);
=======
        this.NewEventListener(edit.name, edit.id, bubbles, (event) => {
          handler(event, edit.name, bubbles);
        });
>>>>>>> 6acec6f0
        break;
    }
  }
}

// this handler is only provided on the desktop and liveview implementations since this
// method is not used by the web implementation
function handler(event, name, bubbles) {
  let target = event.target;
  if (target != null) {
    let preventDefaultRequests = target.getAttribute(`dioxus-prevent-default`);

    if (event.type === "click") {
      // todo call prevent default if it's the right type of event
      let a_element = target.closest("a");
      if (a_element != null) {
        event.preventDefault();

        let elementShouldPreventDefault =
          preventDefaultRequests && preventDefaultRequests.includes(`onclick`);
        let aElementShouldPreventDefault = a_element.getAttribute(
          `dioxus-prevent-default`
        );
        let linkShouldPreventDefault =
          aElementShouldPreventDefault &&
          aElementShouldPreventDefault.includes(`onclick`);

        if (!elementShouldPreventDefault && !linkShouldPreventDefault) {
          const href = a_element.getAttribute("href");
          if (href !== "" && href !== null && href !== undefined) {
            window.ipc.postMessage(
              serializeIpcMessage("browser_open", { href })
            );
          }
        }
      }

      // also prevent buttons from submitting
      if (target.tagName === "BUTTON" && event.type == "submit") {
        event.preventDefault();
      }
    }

    const realId = find_real_id(target);

    if (
      preventDefaultRequests &&
      preventDefaultRequests.includes(`on${event.type}`)
    ) {
      event.preventDefault();
    }

    if (event.type === "submit") {
      event.preventDefault();
    }

    let contents = serialize_event(event);

    /*POST_EVENT_SERIALIZATION*/

    if (
      target.tagName === "FORM" &&
      (event.type === "submit" || event.type === "input")
    ) {
      if (
        target.tagName === "FORM" &&
        (event.type === "submit" || event.type === "input")
      ) {
        const formData = new FormData(target);

        for (let name of formData.keys()) {
          let value = formData.getAll(name);
          contents.values[name] = value;
        }
      }
    }

    if (realId === null) {
      return;
    }
    window.ipc.postMessage(
      serializeIpcMessage("user_event", {
        name: name,
        element: parseInt(realId),
        data: contents,
        bubbles,
      })
    );
  }
}

function find_real_id(target) {
  let realId = target.getAttribute(`data-dioxus-id`);
  // walk the tree to find the real element
  while (realId == null) {
    // we've reached the root we don't want to send an event
    if (target.parentElement === null) {
      return;
    }

    target = target.parentElement;
    realId = target.getAttribute(`data-dioxus-id`);
  }
  return realId;
}

function get_mouse_data(event) {
  const {
    altKey,
    button,
    buttons,
    clientX,
    clientY,
    ctrlKey,
    metaKey,
    offsetX,
    offsetY,
    pageX,
    pageY,
    screenX,
    screenY,
    shiftKey,
  } = event;
  return {
    alt_key: altKey,
    button: button,
    buttons: buttons,
    client_x: clientX,
    client_y: clientY,
    ctrl_key: ctrlKey,
    meta_key: metaKey,
    offset_x: offsetX,
    offset_y: offsetY,
    page_x: pageX,
    page_y: pageY,
    screen_x: screenX,
    screen_y: screenY,
    shift_key: shiftKey,
  };
}

function serialize_event(event) {
  switch (event.type) {
    case "copy":
    case "cut":
    case "past": {
      return {};
    }
    case "compositionend":
    case "compositionstart":
    case "compositionupdate": {
      let { data } = event;
      return {
        data,
      };
    }
    case "keydown":
    case "keypress":
    case "keyup": {
      let {
        charCode,
        key,
        altKey,
        ctrlKey,
        metaKey,
        keyCode,
        shiftKey,
        location,
        repeat,
        which,
        code,
      } = event;
      return {
        char_code: charCode,
        key: key,
        alt_key: altKey,
        ctrl_key: ctrlKey,
        meta_key: metaKey,
        key_code: keyCode,
        shift_key: shiftKey,
        location: location,
        repeat: repeat,
        which: which,
        code,
      };
    }
    case "focus":
    case "blur": {
      return {};
    }
    case "change": {
      let target = event.target;
      let value;
      if (target.type === "checkbox" || target.type === "radio") {
        value = target.checked ? "true" : "false";
      } else {
        value = target.value ?? target.textContent;
      }
      return {
        value: value,
        values: {},
      };
    }
    case "input":
    case "invalid":
    case "reset":
    case "submit": {
      let target = event.target;
      let value = target.value ?? target.textContent;

      if (target.type === "checkbox") {
        value = target.checked ? "true" : "false";
      }

      return {
        value: value,
        values: {},
      };
    }
    case "drag":
    case "dragend":
    case "dragenter":
    case "dragexit":
    case "dragleave":
    case "dragover":
    case "dragstart":
    case "drop": {
      return { mouse: get_mouse_data(event) };
    }
    case "click":
    case "contextmenu":
    case "doubleclick":
    case "dblclick":
    case "mousedown":
    case "mouseenter":
    case "mouseleave":
    case "mousemove":
    case "mouseout":
    case "mouseover":
    case "mouseup": {
      return get_mouse_data(event);
    }
    case "pointerdown":
    case "pointermove":
    case "pointerup":
    case "pointercancel":
    case "gotpointercapture":
    case "lostpointercapture":
    case "pointerenter":
    case "pointerleave":
    case "pointerover":
    case "pointerout": {
      const {
        altKey,
        button,
        buttons,
        clientX,
        clientY,
        ctrlKey,
        metaKey,
        pageX,
        pageY,
        screenX,
        screenY,
        shiftKey,
        pointerId,
        width,
        height,
        pressure,
        tangentialPressure,
        tiltX,
        tiltY,
        twist,
        pointerType,
        isPrimary,
      } = event;
      return {
        alt_key: altKey,
        button: button,
        buttons: buttons,
        client_x: clientX,
        client_y: clientY,
        ctrl_key: ctrlKey,
        meta_key: metaKey,
        page_x: pageX,
        page_y: pageY,
        screen_x: screenX,
        screen_y: screenY,
        shift_key: shiftKey,
        pointer_id: pointerId,
        width: width,
        height: height,
        pressure: pressure,
        tangential_pressure: tangentialPressure,
        tilt_x: tiltX,
        tilt_y: tiltY,
        twist: twist,
        pointer_type: pointerType,
        is_primary: isPrimary,
      };
    }
    case "select": {
      return {};
    }
    case "touchcancel":
    case "touchend":
    case "touchmove":
    case "touchstart": {
      const { altKey, ctrlKey, metaKey, shiftKey } = event;
      return {
        // changed_touches: event.changedTouches,
        // target_touches: event.targetTouches,
        // touches: event.touches,
        alt_key: altKey,
        ctrl_key: ctrlKey,
        meta_key: metaKey,
        shift_key: shiftKey,
      };
    }
    case "scroll": {
      return {};
    }
    case "wheel": {
      const { deltaX, deltaY, deltaZ, deltaMode } = event;
      return {
        delta_x: deltaX,
        delta_y: deltaY,
        delta_z: deltaZ,
        delta_mode: deltaMode,
      };
    }
    case "animationstart":
    case "animationend":
    case "animationiteration": {
      const { animationName, elapsedTime, pseudoElement } = event;
      return {
        animation_name: animationName,
        elapsed_time: elapsedTime,
        pseudo_element: pseudoElement,
      };
    }
    case "transitionend": {
      const { propertyName, elapsedTime, pseudoElement } = event;
      return {
        property_name: propertyName,
        elapsed_time: elapsedTime,
        pseudo_element: pseudoElement,
      };
    }
    case "abort":
    case "canplay":
    case "canplaythrough":
    case "durationchange":
    case "emptied":
    case "encrypted":
    case "ended":
    case "error":
    case "loadeddata":
    case "loadedmetadata":
    case "loadstart":
    case "pause":
    case "play":
    case "playing":
    case "progress":
    case "ratechange":
    case "seeked":
    case "seeking":
    case "stalled":
    case "suspend":
    case "timeupdate":
    case "volumechange":
    case "waiting": {
      return {};
    }
    case "toggle": {
      return {};
    }
    default: {
      return {};
    }
  }
}
function serializeIpcMessage(method, params = {}) {
  return JSON.stringify({ method, params });
}
const bool_attrs = {
  allowfullscreen: true,
  allowpaymentrequest: true,
  async: true,
  autofocus: true,
  autoplay: true,
  checked: true,
  controls: true,
  default: true,
  defer: true,
  disabled: true,
  formnovalidate: true,
  hidden: true,
  ismap: true,
  itemscope: true,
  loop: true,
  multiple: true,
  muted: true,
  nomodule: true,
  novalidate: true,
  open: true,
  playsinline: true,
  readonly: true,
  required: true,
  reversed: true,
  selected: true,
  truespeed: true,
};

function is_element_node(node) {
  return node.nodeType == 1;
}

function event_bubbles(event) {
  switch (event) {
    case "copy":
      return true;
    case "cut":
      return true;
    case "paste":
      return true;
    case "compositionend":
      return true;
    case "compositionstart":
      return true;
    case "compositionupdate":
      return true;
    case "keydown":
      return true;
    case "keypress":
      return true;
    case "keyup":
      return true;
    case "focus":
      return false;
    case "focusout":
      return true;
    case "focusin":
      return true;
    case "blur":
      return false;
    case "change":
      return true;
    case "input":
      return true;
    case "invalid":
      return true;
    case "reset":
      return true;
    case "submit":
      return true;
    case "click":
      return true;
    case "contextmenu":
      return true;
    case "doubleclick":
      return true;
    case "dblclick":
      return true;
    case "drag":
      return true;
    case "dragend":
      return true;
    case "dragenter":
      return false;
    case "dragexit":
      return false;
    case "dragleave":
      return true;
    case "dragover":
      return true;
    case "dragstart":
      return true;
    case "drop":
      return true;
    case "mousedown":
      return true;
    case "mouseenter":
      return false;
    case "mouseleave":
      return false;
    case "mousemove":
      return true;
    case "mouseout":
      return true;
    case "scroll":
      return false;
    case "mouseover":
      return true;
    case "mouseup":
      return true;
    case "pointerdown":
      return true;
    case "pointermove":
      return true;
    case "pointerup":
      return true;
    case "pointercancel":
      return true;
    case "gotpointercapture":
      return true;
    case "lostpointercapture":
      return true;
    case "pointerenter":
      return false;
    case "pointerleave":
      return false;
    case "pointerover":
      return true;
    case "pointerout":
      return true;
    case "select":
      return true;
    case "touchcancel":
      return true;
    case "touchend":
      return true;
    case "touchmove":
      return true;
    case "touchstart":
      return true;
    case "wheel":
      return true;
    case "abort":
      return false;
    case "canplay":
      return false;
    case "canplaythrough":
      return false;
    case "durationchange":
      return false;
    case "emptied":
      return false;
    case "encrypted":
      return true;
    case "ended":
      return false;
    case "error":
      return false;
    case "loadeddata":
      return false;
    case "loadedmetadata":
      return false;
    case "loadstart":
      return false;
    case "pause":
      return false;
    case "play":
      return false;
    case "playing":
      return false;
    case "progress":
      return false;
    case "ratechange":
      return false;
    case "seeked":
      return false;
    case "seeking":
      return false;
    case "stalled":
      return false;
    case "suspend":
      return false;
    case "timeupdate":
      return false;
    case "volumechange":
      return false;
    case "waiting":
      return false;
    case "animationstart":
      return true;
    case "animationend":
      return true;
    case "animationiteration":
      return true;
    case "transitionend":
      return true;
    case "toggle":
      return true;
  }

  return true;
}<|MERGE_RESOLUTION|>--- conflicted
+++ resolved
@@ -353,111 +353,9 @@
       case "NewEventListener":
         let bubbles = event_bubbles(edit.name);
 
-<<<<<<< HEAD
-        // this handler is only provided on desktop implementations since this
-        // method is not used by the web implementation
-        let handler = (event) => {
-          let target = event.target;
-          if (target != null) {
-            let realId = target.getAttribute(`data-dioxus-id`);
-            let shouldPreventDefault = target.getAttribute(
-              `dioxus-prevent-default`
-            );
-
-            if (event.type === "click") {
-              // todo call prevent default if it's the right type of event
-              if (this.config.intercept_link_redirects) {
-                let a_element = target.closest("a");
-                if (a_element != null) {
-                  event.preventDefault();
-                  if (
-                    shouldPreventDefault !== `onclick` &&
-                    a_element.getAttribute(`dioxus-prevent-default`) !==
-                      `onclick`
-                  ) {
-                    const href = a_element.getAttribute("href");
-                    if (href !== "" && href !== null && href !== undefined) {
-                      window.ipc.postMessage(
-                        serializeIpcMessage("browser_open", { href })
-                      );
-                    }
-                  }
-                }
-              }
-
-              // also prevent buttons from submitting
-              if (target.tagName === "BUTTON" && event.type == "submit") {
-                event.preventDefault();
-              }
-            }
-            // walk the tree to find the real element
-            while (realId == null) {
-              // we've reached the root we don't want to send an event
-              if (target.parentElement === null) {
-                return;
-              }
-
-              target = target.parentElement;
-              realId = target.getAttribute(`data-dioxus-id`);
-            }
-
-            shouldPreventDefault = target.getAttribute(
-              `dioxus-prevent-default`
-            );
-
-            let contents = serialize_event(event);
-
-            if (shouldPreventDefault === `on${event.type}`) {
-              event.preventDefault();
-            }
-
-            if (event.type === "submit") {
-              event.preventDefault();
-            }
-
-            if (
-              target.tagName === "FORM" &&
-              (event.type === "submit" || event.type === "input")
-            ) {
-              for (let x = 0; x < target.elements.length; x++) {
-                let element = target.elements[x];
-                let name = element.getAttribute("name");
-                if (name != null) {
-                  if (element.getAttribute("type") === "checkbox") {
-                    // @ts-ignore
-                    contents.values[name] = element.checked ? "true" : "false";
-                  } else if (element.getAttribute("type") === "radio") {
-                    if (element.checked) {
-                      contents.values[name] = element.value;
-                    }
-                  } else {
-                    // @ts-ignore
-                    contents.values[name] =
-                      element.value ?? element.textContent;
-                  }
-                }
-              }
-            }
-
-            if (realId === null) {
-              return;
-            }
-            window.ipc.postMessage(
-              serializeIpcMessage("user_event", {
-                name: edit.name,
-                element: parseInt(realId),
-                data: contents,
-                bubbles,
-              })
-            );
-          }
-        };
-        this.NewEventListener(edit.name, edit.id, bubbles, handler);
-=======
         this.NewEventListener(edit.name, edit.id, bubbles, (event) => {
-          handler(event, edit.name, bubbles);
+          handler(event, edit.name, bubbles, this.config);
         });
->>>>>>> 6acec6f0
         break;
     }
   }
@@ -465,32 +363,34 @@
 
 // this handler is only provided on the desktop and liveview implementations since this
 // method is not used by the web implementation
-function handler(event, name, bubbles) {
+function handler(event, name, bubbles, config) {
   let target = event.target;
   if (target != null) {
     let preventDefaultRequests = target.getAttribute(`dioxus-prevent-default`);
 
     if (event.type === "click") {
       // todo call prevent default if it's the right type of event
-      let a_element = target.closest("a");
-      if (a_element != null) {
-        event.preventDefault();
-
-        let elementShouldPreventDefault =
-          preventDefaultRequests && preventDefaultRequests.includes(`onclick`);
-        let aElementShouldPreventDefault = a_element.getAttribute(
-          `dioxus-prevent-default`
-        );
-        let linkShouldPreventDefault =
-          aElementShouldPreventDefault &&
-          aElementShouldPreventDefault.includes(`onclick`);
-
-        if (!elementShouldPreventDefault && !linkShouldPreventDefault) {
-          const href = a_element.getAttribute("href");
-          if (href !== "" && href !== null && href !== undefined) {
-            window.ipc.postMessage(
-              serializeIpcMessage("browser_open", { href })
-            );
+      if (config.intercept_link_redirects) {
+        let a_element = target.closest("a");
+        if (a_element != null) {
+          event.preventDefault();
+
+          let elementShouldPreventDefault =
+            preventDefaultRequests && preventDefaultRequests.includes(`onclick`);
+          let aElementShouldPreventDefault = a_element.getAttribute(
+            `dioxus-prevent-default`
+          );
+          let linkShouldPreventDefault =
+            aElementShouldPreventDefault &&
+            aElementShouldPreventDefault.includes(`onclick`);
+
+          if (!elementShouldPreventDefault && !linkShouldPreventDefault) {
+            const href = a_element.getAttribute("href");
+            if (href !== "" && href !== null && href !== undefined) {
+              window.ipc.postMessage(
+                serializeIpcMessage("browser_open", { href })
+              );
+            }
           }
         }
       }
