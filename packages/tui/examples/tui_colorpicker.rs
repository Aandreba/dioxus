use dioxus::core::RenderReturn;
use dioxus::prelude::*;
use dioxus_tui::query::Query;
use dioxus_tui::Size;

fn main() {
    dioxus_tui::launch(app);
}

fn app(cx: Scope) -> Element {
    let hue = use_state(cx, || 0.0);
    let brightness = use_state(cx, || 0.0);
    let tui_query: Query = cx.consume_context().unwrap();
    // disable templates so that every node has an id and can be queried
    cx.render(rsx! {
        div{
            width: "100%",
            background_color: "hsl({hue}, 70%, {brightness}%)",
            onmousemove: move |evt| {
<<<<<<< HEAD
                if let RenderReturn::Ready(node) = cx.root_node() {
                    if let Some(id) = node.root_ids[0].get() {
=======
                if let RenderReturn::Sync(Some(node)) = cx.root_node() {
                    if let Some(id) = node.root_ids.get(0){
>>>>>>> ddaaee27
                        let node = tui_query.get(id);
                        let Size{width, height} = node.size().unwrap();
                        let pos = evt.inner().element_coordinates();
                        hue.set((pos.x as f32/width as f32)*255.0);
                        brightness.set((pos.y as f32/height as f32)*100.0);
                    }
                }
            },
            "hsl({hue}, 70%, {brightness}%)",
        }
    })
}<|MERGE_RESOLUTION|>--- conflicted
+++ resolved
@@ -17,13 +17,8 @@
             width: "100%",
             background_color: "hsl({hue}, 70%, {brightness}%)",
             onmousemove: move |evt| {
-<<<<<<< HEAD
                 if let RenderReturn::Ready(node) = cx.root_node() {
-                    if let Some(id) = node.root_ids[0].get() {
-=======
-                if let RenderReturn::Sync(Some(node)) = cx.root_node() {
                     if let Some(id) = node.root_ids.get(0){
->>>>>>> ddaaee27
                         let node = tui_query.get(id);
                         let Size{width, height} = node.size().unwrap();
                         let pos = evt.inner().element_coordinates();
