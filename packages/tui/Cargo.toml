--- conflicted
+++ resolved
@@ -17,11 +17,7 @@
 dioxus-core = { path = "../core", version = "^0.3.0", features = ["serialize"] }
 dioxus-html = { path = "../html", version = "^0.3.0" }
 dioxus-native-core = { path = "../native-core", version = "^0.2.0" }
-<<<<<<< HEAD
-=======
-dioxus-native-core-macro = { path = "../native-core-macro", version = "^0.2.0" }
 dioxus-hot-reload = { path = "../hot-reload", optional = true }
->>>>>>> 4f83c1b8
 
 tui = "0.17.0"
 crossterm = "0.23.0"
