use crate::{
    error::{Error, Result},
    tools::Tool,
};
use cargo_metadata::{diagnostic::Diagnostic, Message};
use dioxus_cli_config::crate_root;
use dioxus_cli_config::CrateConfig;
use dioxus_cli_config::DioxusConfig;
use dioxus_cli_config::ExecutableType;
use indicatif::{ProgressBar, ProgressStyle};
use lazy_static::lazy_static;
use manganis_cli_support::AssetManifestExt;
use serde::Serialize;
use std::{
    fs::{copy, create_dir_all, File},
    io::{Read, Write},
    panic,
    path::PathBuf,
    time::Duration,
};
use wasm_bindgen_cli_support::Bindgen;

lazy_static! {
    static ref PROGRESS_BARS: indicatif::MultiProgress = indicatif::MultiProgress::new();
}

#[derive(Serialize, Debug, Clone)]
pub struct BuildResult {
    pub warnings: Vec<Diagnostic>,
    pub elapsed_time: u128,
}

pub fn build(config: &CrateConfig, _: bool, skip_assets: bool) -> Result<BuildResult> {
    // [1] Build the project with cargo, generating a wasm32-unknown-unknown target (is there a more specific, better target to leverage?)
    // [2] Generate the appropriate build folders
    // [3] Wasm-bindgen the .wasm file, and move it into the {builddir}/modules/xxxx/xxxx_bg.wasm
    // [4] Wasm-opt the .wasm file with whatever optimizations need to be done
    // [5][OPTIONAL] Builds the Tailwind CSS file using the Tailwind standalone binary
    // [6] Link up the html page to the wasm module

    let CrateConfig {
        out_dir,
        crate_dir,
        target_dir,
        asset_dir,
        executable,
        dioxus_config,
        ..
    } = config;

    let _gaurd = WebAssetConfigDropGuard::new();

    // start to build the assets
    let ignore_files = build_assets(config)?;

    let t_start = std::time::Instant::now();
    let _guard = dioxus_cli_config::__private::save_config(config);

    // [1] Build the .wasm module
    log::info!("🚅 Running build command...");

    let wasm_check_command = std::process::Command::new("rustup")
        .args(["show"])
        .output()?;
    let wasm_check_output = String::from_utf8(wasm_check_command.stdout).unwrap();
    if !wasm_check_output.contains("wasm32-unknown-unknown") {
        log::info!("wasm32-unknown-unknown target not detected, installing..");
        let _ = std::process::Command::new("rustup")
            .args(["target", "add", "wasm32-unknown-unknown"])
            .output()?;
    }

    let cmd = subprocess::Exec::cmd("cargo")
        .env("CARGO_TARGET_DIR", target_dir)
        .cwd(crate_dir)
        .arg("build")
        .arg("--target")
        .arg("wasm32-unknown-unknown")
        .arg("--message-format=json");

    let cmd = if config.release {
        cmd.arg("--release")
    } else {
        cmd
    };
    let cmd = if config.verbose {
        cmd.arg("--verbose")
    } else {
        cmd.arg("--quiet")
    };

    let cmd = if config.custom_profile.is_some() {
        let custom_profile = config.custom_profile.as_ref().unwrap();
        cmd.arg("--profile").arg(custom_profile)
    } else {
        cmd
    };

    let cmd = if config.features.is_some() {
        let features_str = config.features.as_ref().unwrap().join(" ");
        cmd.arg("--features").arg(features_str)
    } else {
        cmd
    };

    let cmd = cmd.args(&config.cargo_args);

    let cmd = match executable {
        ExecutableType::Binary(name) => cmd.arg("--bin").arg(name),
        ExecutableType::Lib(name) => cmd.arg("--lib").arg(name),
        ExecutableType::Example(name) => cmd.arg("--example").arg(name),
    };

    let warning_messages = prettier_build(cmd)?;

    // [2] Establish the output directory structure
    let bindgen_outdir = out_dir.join("assets").join("dioxus");

    let build_profile = if config.custom_profile.is_some() {
        config.custom_profile.as_ref().unwrap()
    } else if config.release {
        "release"
    } else {
        "debug"
    };

    let input_path = match executable {
        ExecutableType::Binary(name) | ExecutableType::Lib(name) => target_dir
            .join(format!("wasm32-unknown-unknown/{}", build_profile))
            .join(format!("{}.wasm", name)),

        ExecutableType::Example(name) => target_dir
            .join(format!("wasm32-unknown-unknown/{}/examples", build_profile))
            .join(format!("{}.wasm", name)),
    };

    let bindgen_result = panic::catch_unwind(move || {
        // [3] Bindgen the final binary for use easy linking
        let mut bindgen_builder = Bindgen::new();

        bindgen_builder
            .input_path(input_path)
            .web(true)
            .unwrap()
            .debug(true)
            .demangle(true)
            .keep_debug(true)
            .remove_name_section(false)
            .remove_producers_section(false)
            .out_name(&dioxus_config.application.name)
            .generate(&bindgen_outdir)
            .unwrap();
    });
    if bindgen_result.is_err() {
        return Err(Error::BuildFailed("Bindgen build failed! \nThis is probably due to the Bindgen version, dioxus-cli using `0.2.81` Bindgen crate.".to_string()));
    }

    // check binaryen:wasm-opt tool
    let dioxus_tools = dioxus_config.application.tools.clone();
    if dioxus_tools.contains_key("binaryen") {
        let info = dioxus_tools.get("binaryen").unwrap();
        let binaryen = crate::tools::Tool::Binaryen;

        if binaryen.is_installed() {
            if let Some(sub) = info.as_table() {
                if sub.contains_key("wasm_opt")
                    && sub.get("wasm_opt").unwrap().as_bool().unwrap_or(false)
                {
                    log::info!("Optimizing WASM size with wasm-opt...");
                    let target_file = out_dir
                        .join("assets")
                        .join("dioxus")
                        .join(format!("{}_bg.wasm", dioxus_config.application.name));
                    if target_file.is_file() {
                        let mut args = vec![
                            target_file.to_str().unwrap(),
                            "-o",
                            target_file.to_str().unwrap(),
                        ];
                        if config.release {
                            args.push("-Oz");
                        }
                        binaryen.call("wasm-opt", args)?;
                    }
                }
            }
        } else {
            log::warn!(
                "Binaryen tool not found, you can use `dx tool add binaryen` to install it."
            );
        }
    }

    // [5][OPTIONAL] If tailwind is enabled and installed we run it to generate the CSS
    if dioxus_tools.contains_key("tailwindcss") {
        let info = dioxus_tools.get("tailwindcss").unwrap();
        let tailwind = crate::tools::Tool::Tailwind;

        if tailwind.is_installed() {
            if let Some(sub) = info.as_table() {
                log::info!("Building Tailwind bundle CSS file...");

                let input_path = match sub.get("input") {
                    Some(val) => val.as_str().unwrap(),
                    None => "./public",
                };
                let config_path = match sub.get("config") {
                    Some(val) => val.as_str().unwrap(),
                    None => "./src/tailwind.config.js",
                };
                let mut args = vec![
                    "-i",
                    input_path,
                    "-o",
                    "dist/tailwind.css",
                    "-c",
                    config_path,
                ];

                if config.release {
                    args.push("--minify");
                }

                tailwind.call("tailwindcss", args)?;
            }
        } else {
            log::warn!(
                "Tailwind tool not found, you can use `dx tool add tailwindcss` to install it."
            );
        }
    }

    // this code will copy all public file to the output dir
    let copy_options = fs_extra::dir::CopyOptions {
        overwrite: true,
        skip_exist: false,
        buffer_size: 64000,
        copy_inside: false,
        content_only: false,
        depth: 0,
    };
    if asset_dir.is_dir() {
        for entry in std::fs::read_dir(asset_dir)? {
            let path = entry?.path();
            if path.is_file() {
                std::fs::copy(&path, out_dir.join(path.file_name().unwrap()))?;
            } else {
                match fs_extra::dir::copy(&path, out_dir, &copy_options) {
                    Ok(_) => {}
                    Err(_e) => {
                        log::warn!("Error copying dir: {}", _e);
                    }
                }
                for ignore in &ignore_files {
                    let ignore = ignore.strip_prefix(&config.asset_dir).unwrap();
                    let ignore = config.out_dir.join(ignore);
                    if ignore.is_file() {
                        std::fs::remove_file(ignore)?;
                    }
                }
            }
        }
    }

    if !skip_assets {
        process_assets(config)?;
    }

    Ok(BuildResult {
        warnings: warning_messages,
        elapsed_time: t_start.elapsed().as_millis(),
    })
}

pub fn build_desktop(
    config: &CrateConfig,
    _is_serve: bool,
    skip_assets: bool,
) -> Result<BuildResult> {
    log::info!("🚅 Running build [Desktop] command...");

    let t_start = std::time::Instant::now();
    let ignore_files = build_assets(config)?;
    let _guard = dioxus_cli_config::__private::save_config(config);

    let mut cmd = subprocess::Exec::cmd("cargo")
        .env("CARGO_TARGET_DIR", &config.target_dir)
        .cwd(&config.crate_dir)
        .arg("build")
        .arg("--message-format=json");

    if config.release {
        cmd = cmd.arg("--release");
    }
    if config.verbose {
        cmd = cmd.arg("--verbose");
    } else {
        cmd = cmd.arg("--quiet");
    }

    if config.custom_profile.is_some() {
        let custom_profile = config.custom_profile.as_ref().unwrap();
        cmd = cmd.arg("--profile").arg(custom_profile);
    }

    if config.features.is_some() {
        let features_str = config.features.as_ref().unwrap().join(" ");
        cmd = cmd.arg("--features").arg(features_str);
    }

    if let Some(target) = &config.target {
        cmd = cmd.arg("--target").arg(target);
    }

    let target_platform = config.target.as_deref().unwrap_or("");

    cmd = cmd.args(&config.cargo_args);

    let cmd = match &config.executable {
        ExecutableType::Binary(name) => cmd.arg("--bin").arg(name),
        ExecutableType::Lib(name) => cmd.arg("--lib").arg(name),
        ExecutableType::Example(name) => cmd.arg("--example").arg(name),
    };

    let warning_messages = prettier_build(cmd)?;

    let release_type = match config.release {
        true => "release",
        false => "debug",
    };

    let file_name: String;
    let mut res_path = match &config.executable {
        ExecutableType::Binary(name) | ExecutableType::Lib(name) => {
            file_name = name.clone();
            config
                .target_dir
                .join(target_platform)
                .join(release_type)
                .join(name)
        }
        ExecutableType::Example(name) => {
            file_name = name.clone();
            config
                .target_dir
                .join(target_platform)
                .join(release_type)
                .join("examples")
                .join(name)
        }
    };

    let target_file = if cfg!(windows) {
        res_path.set_extension("exe");
        format!("{}.exe", &file_name)
    } else {
        file_name
    };

    if !config.out_dir.is_dir() {
        create_dir_all(&config.out_dir)?;
    }
    copy(res_path, config.out_dir.join(target_file))?;

    // this code will copy all public file to the output dir
    if config.asset_dir.is_dir() {
        let copy_options = fs_extra::dir::CopyOptions {
            overwrite: true,
            skip_exist: false,
            buffer_size: 64000,
            copy_inside: false,
            content_only: false,
            depth: 0,
        };

        for entry in std::fs::read_dir(&config.asset_dir)? {
            let path = entry?.path();
            if path.is_file() {
                std::fs::copy(&path, &config.out_dir.join(path.file_name().unwrap()))?;
            } else {
                match fs_extra::dir::copy(&path, &config.out_dir, &copy_options) {
                    Ok(_) => {}
                    Err(e) => {
                        log::warn!("Error copying dir: {}", e);
                    }
                }
                for ignore in &ignore_files {
                    let ignore = ignore.strip_prefix(&config.asset_dir).unwrap();
                    let ignore = config.out_dir.join(ignore);
                    if ignore.is_file() {
                        std::fs::remove_file(ignore)?;
                    }
                }
            }
        }
    }

    if !skip_assets {
        // Collect assets
        process_assets(config)?;
        // Create the __assets_head.html file for bundling
        create_assets_head(config)?;
    }

    log::info!(
        "🚩 Build completed: [./{}]",
        config.dioxus_config.application.out_dir.clone().display()
    );

    println!("build desktop done");

    Ok(BuildResult {
        warnings: warning_messages,
        elapsed_time: t_start.elapsed().as_millis(),
    })
}

fn create_assets_head(config: &CrateConfig) -> Result<()> {
    let manifest = config.asset_manifest();
    let mut file = File::create(config.out_dir.join("__assets_head.html"))?;
    file.write_all(manifest.head().as_bytes())?;
    Ok(())
}

fn prettier_build(cmd: subprocess::Exec) -> anyhow::Result<Vec<Diagnostic>> {
    let mut warning_messages: Vec<Diagnostic> = vec![];

    let mut pb = ProgressBar::new_spinner();
    pb.enable_steady_tick(Duration::from_millis(200));
    pb = PROGRESS_BARS.add(pb);
    pb.set_style(
        ProgressStyle::with_template("{spinner:.dim.bold} {wide_msg}")
            .unwrap()
            .tick_chars("/|\\- "),
    );
    pb.set_message("💼 Waiting to start build the project...");

    let stdout = cmd.detached().stream_stdout()?;
    let reader = std::io::BufReader::new(stdout);

    for message in cargo_metadata::Message::parse_stream(reader) {
        match message.unwrap() {
            Message::CompilerMessage(msg) => {
                let message = msg.message;
                match message.level {
                    cargo_metadata::diagnostic::DiagnosticLevel::Error => {
                        return {
                            Err(anyhow::anyhow!(message
                                .rendered
                                .unwrap_or("Unknown".into())))
                        };
                    }
                    cargo_metadata::diagnostic::DiagnosticLevel::Warning => {
                        warning_messages.push(message.clone());
                    }
                    _ => {}
                }
            }
            Message::CompilerArtifact(artifact) => {
                pb.set_message(format!("⚙️ Compiling {} ", artifact.package_id));
                pb.tick();
            }
            Message::BuildScriptExecuted(script) => {
                let _package_id = script.package_id.to_string();
            }
            Message::BuildFinished(finished) => {
                if finished.success {
                    log::info!("👑 Build done.");
                } else {
                    std::process::exit(1);
                }
            }
            _ => {
                // Unknown message
            }
        }
    }
    Ok(warning_messages)
}

<<<<<<< HEAD
pub fn gen_page(config: &DioxusConfig, serve: bool) -> String {
    let crate_root = crate_root().unwrap();
=======
pub fn gen_page(config: &CrateConfig, serve: bool, skip_assets: bool) -> String {
    let _gaurd = WebAssetConfigDropGuard::new();

    let crate_root = crate::cargo::crate_root().unwrap();
>>>>>>> 438c03ad
    let custom_html_file = crate_root.join("index.html");
    let mut html = if custom_html_file.is_file() {
        let mut buf = String::new();
        let mut file = File::open(custom_html_file).unwrap();
        if file.read_to_string(&mut buf).is_ok() {
            buf
        } else {
            String::from(include_str!("./assets/index.html"))
        }
    } else {
        String::from(include_str!("./assets/index.html"))
    };

    let resources = config.dioxus_config.web.resource.clone();

    let mut style_list = resources.style.unwrap_or_default();
    let mut script_list = resources.script.unwrap_or_default();

    if serve {
        let mut dev_style = resources.dev.style.clone();
        let mut dev_script = resources.dev.script.clone();
        style_list.append(&mut dev_style);
        script_list.append(&mut dev_script);
    }

    let mut style_str = String::new();
    for style in style_list {
        style_str.push_str(&format!(
            "<link rel=\"stylesheet\" href=\"{}\">\n",
            &style.to_str().unwrap(),
        ))
    }
<<<<<<< HEAD
    if config.application.tools.clone().contains_key("tailwindcss") {
=======
    if config
        .dioxus_config
        .application
        .tools
        .clone()
        .unwrap_or_default()
        .contains_key("tailwindcss")
    {
>>>>>>> 438c03ad
        style_str.push_str("<link rel=\"stylesheet\" href=\"/{base_path}/tailwind.css\">\n");
    }
    if !skip_assets {
        let manifest = config.asset_manifest();
        style_str.push_str(&manifest.head());
    }

    replace_or_insert_before("{style_include}", &style_str, "</head", &mut html);

    let mut script_str = String::new();
    for script in script_list {
        script_str.push_str(&format!(
            "<script src=\"{}\"></script>\n",
            &script.to_str().unwrap(),
        ))
    }

    replace_or_insert_before("{script_include}", &script_str, "</body", &mut html);

    if serve {
        html += &format!(
            "<script>{}</script>",
            include_str!("./assets/autoreload.js")
        );
    }

    let base_path = match &config.dioxus_config.web.app.base_path {
        Some(path) => path,
        None => ".",
    };
    let app_name = &config.dioxus_config.application.name;
    // Check if a script already exists
    if html.contains("{app_name}") && html.contains("{base_path}") {
        html = html.replace("{app_name}", app_name);

        html = html.replace("{base_path}", base_path);
    } else {
        // If not, insert the script
        html = html.replace(
            "</body",
            &format!(
                r#"<script type="module">
    import init from "/{base_path}/assets/dioxus/{app_name}.js";
    init("/{base_path}/assets/dioxus/{app_name}_bg.wasm").then(wasm => {{
      if (wasm.__wbindgen_start == undefined) {{
        wasm.main();
      }}
    }});
    </script>
    </body"#
            ),
        );
    }

<<<<<<< HEAD
    let title = config.web.app.title.clone();
=======
    let title = config
        .dioxus_config
        .web
        .app
        .title
        .clone()
        .unwrap_or_else(|| "dioxus | ⛺".into());
>>>>>>> 438c03ad

    replace_or_insert_before("{app_title}", &title, "</title", &mut html);

    html
}

fn replace_or_insert_before(
    replace: &str,
    with: &str,
    or_insert_before: &str,
    content: &mut String,
) {
    if content.contains(replace) {
        *content = content.replace(replace, with);
    } else {
        *content = content.replace(or_insert_before, &format!("{}{}", with, or_insert_before));
    }
}

// this function will build some assets file
// like sass tool resources
// this function will return a array which file don't need copy to out_dir.
fn build_assets(config: &CrateConfig) -> Result<Vec<PathBuf>> {
    let mut result = vec![];

    let dioxus_config = &config.dioxus_config;
    let dioxus_tools = dioxus_config.application.tools.clone();

    // check sass tool state
    let sass = Tool::Sass;
    if sass.is_installed() && dioxus_tools.contains_key("sass") {
        let sass_conf = dioxus_tools.get("sass").unwrap();
        if let Some(tab) = sass_conf.as_table() {
            let source_map = tab.contains_key("source_map");
            let source_map = if source_map && tab.get("source_map").unwrap().is_bool() {
                if tab.get("source_map").unwrap().as_bool().unwrap_or_default() {
                    "--source-map"
                } else {
                    "--no-source-map"
                }
            } else {
                "--source-map"
            };

            if tab.contains_key("input") {
                if tab.get("input").unwrap().is_str() {
                    let file = tab.get("input").unwrap().as_str().unwrap().trim();

                    if file == "*" {
                        // if the sass open auto, we need auto-check the assets dir.
                        let asset_dir = config.asset_dir.clone();
                        if asset_dir.is_dir() {
                            for entry in walkdir::WalkDir::new(&asset_dir)
                                .into_iter()
                                .filter_map(|e| e.ok())
                            {
                                let temp = entry.path();
                                if temp.is_file() {
                                    let suffix = temp.extension();
                                    if suffix.is_none() {
                                        continue;
                                    }
                                    let suffix = suffix.unwrap().to_str().unwrap();
                                    if suffix == "scss" || suffix == "sass" {
                                        // if file suffix is `scss` / `sass` we need transform it.
                                        let out_file = format!(
                                            "{}.css",
                                            temp.file_stem().unwrap().to_str().unwrap()
                                        );
                                        let target_path = config
                                            .out_dir
                                            .join(
                                                temp.strip_prefix(&asset_dir)
                                                    .unwrap()
                                                    .parent()
                                                    .unwrap(),
                                            )
                                            .join(out_file);
                                        let res = sass.call(
                                            "sass",
                                            vec![
                                                temp.to_str().unwrap(),
                                                target_path.to_str().unwrap(),
                                                source_map,
                                            ],
                                        );
                                        if res.is_ok() {
                                            result.push(temp.to_path_buf());
                                        }
                                    }
                                }
                            }
                        }
                    } else {
                        // just transform one file.
                        let relative_path = if &file[0..1] == "/" {
                            &file[1..file.len()]
                        } else {
                            file
                        };
                        let path = config.asset_dir.join(relative_path);
                        let out_file =
                            format!("{}.css", path.file_stem().unwrap().to_str().unwrap());
                        let target_path = config
                            .out_dir
                            .join(PathBuf::from(relative_path).parent().unwrap())
                            .join(out_file);
                        if path.is_file() {
                            let res = sass.call(
                                "sass",
                                vec![
                                    path.to_str().unwrap(),
                                    target_path.to_str().unwrap(),
                                    source_map,
                                ],
                            );
                            if res.is_ok() {
                                result.push(path);
                            } else {
                                log::error!("{:?}", res);
                            }
                        }
                    }
                } else if tab.get("input").unwrap().is_array() {
                    // check files list.
                    let list = tab.get("input").unwrap().as_array().unwrap();
                    for i in list {
                        if i.is_str() {
                            let path = i.as_str().unwrap();
                            let relative_path = if &path[0..1] == "/" {
                                &path[1..path.len()]
                            } else {
                                path
                            };
                            let path = config.asset_dir.join(relative_path);
                            let out_file =
                                format!("{}.css", path.file_stem().unwrap().to_str().unwrap());
                            let target_path = config
                                .out_dir
                                .join(PathBuf::from(relative_path).parent().unwrap())
                                .join(out_file);
                            if path.is_file() {
                                let res = sass.call(
                                    "sass",
                                    vec![
                                        path.to_str().unwrap(),
                                        target_path.to_str().unwrap(),
                                        source_map,
                                    ],
                                );
                                if res.is_ok() {
                                    result.push(path);
                                }
                            }
                        }
                    }
                }
            }
        }
    }
    // SASS END

    Ok(result)
}

/// Process any assets collected from the binary
fn process_assets(config: &CrateConfig) -> anyhow::Result<()> {
    let manifest = config.asset_manifest();

    let static_asset_output_dir = PathBuf::from(
        config
            .dioxus_config
            .web
            .app
            .base_path
            .clone()
            .unwrap_or_default(),
    );
    let static_asset_output_dir = config.out_dir.join(static_asset_output_dir);

    manifest.copy_static_assets_to(static_asset_output_dir)?;

    Ok(())
}

pub(crate) struct WebAssetConfigDropGuard;

impl WebAssetConfigDropGuard {
    pub fn new() -> Self {
        // Set up the collect asset config
        manganis_cli_support::Config::default()
            .with_assets_serve_location("/")
            .save();
        Self {}
    }
}

impl Drop for WebAssetConfigDropGuard {
    fn drop(&mut self) {
        // Reset the config
        manganis_cli_support::Config::default().save();
    }
}<|MERGE_RESOLUTION|>--- conflicted
+++ resolved
@@ -478,15 +478,10 @@
     Ok(warning_messages)
 }
 
-<<<<<<< HEAD
-pub fn gen_page(config: &DioxusConfig, serve: bool) -> String {
-    let crate_root = crate_root().unwrap();
-=======
-pub fn gen_page(config: &CrateConfig, serve: bool, skip_assets: bool) -> String {
+pub fn gen_page(config: &DioxusConfig, serve: bool, skip_assets: bool) -> String {
     let _gaurd = WebAssetConfigDropGuard::new();
 
     let crate_root = crate::cargo::crate_root().unwrap();
->>>>>>> 438c03ad
     let custom_html_file = crate_root.join("index.html");
     let mut html = if custom_html_file.is_file() {
         let mut buf = String::new();
@@ -519,18 +514,7 @@
             &style.to_str().unwrap(),
         ))
     }
-<<<<<<< HEAD
     if config.application.tools.clone().contains_key("tailwindcss") {
-=======
-    if config
-        .dioxus_config
-        .application
-        .tools
-        .clone()
-        .unwrap_or_default()
-        .contains_key("tailwindcss")
-    {
->>>>>>> 438c03ad
         style_str.push_str("<link rel=\"stylesheet\" href=\"/{base_path}/tailwind.css\">\n");
     }
     if !skip_assets {
@@ -585,17 +569,7 @@
         );
     }
 
-<<<<<<< HEAD
     let title = config.web.app.title.clone();
-=======
-    let title = config
-        .dioxus_config
-        .web
-        .app
-        .title
-        .clone()
-        .unwrap_or_else(|| "dioxus | ⛺".into());
->>>>>>> 438c03ad
 
     replace_or_insert_before("{app_title}", &title, "</title", &mut html);
 
