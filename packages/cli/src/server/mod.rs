--- conflicted
+++ resolved
@@ -31,32 +31,6 @@
     let mut watcher = notify::recommended_watcher(move |info: notify::Result<notify::Event>| {
         let config = watcher_config.clone();
         if let Ok(e) = info {
-<<<<<<< HEAD
-            if chrono::Local::now().timestamp() > last_update_time {
-                let mut needs_full_rebuild;
-                if let Some(hot_reload) = &hot_reload {
-                    // find changes to the rsx in the file
-                    let mut rsx_file_map = hot_reload.file_map.lock().unwrap();
-                    let mut messages: Vec<Template> = Vec::new();
-
-                    // In hot reload mode, we only need to rebuild if non-rsx code is changed
-                    needs_full_rebuild = false;
-
-                    for path in &e.paths {
-                        // if this is not a rust file, rebuild the whole project
-                        if path.extension().and_then(|p| p.to_str()) != Some("rs") {
-                            needs_full_rebuild = true;
-                            break;
-                        }
-
-                        // Workaround for notify and vscode-like editor:
-                        // when edit & save a file in vscode, there will be two notifications,
-                        // the first one is a file with empty content.
-                        // filter the empty file notification to avoid false rebuild during hot-reload
-                        if let Ok(metadata) = fs::metadata(path) {
-                            if metadata.len() == 0 {
-                                continue;
-=======
             match e.kind {
                 notify::EventKind::Create(_)
                 | notify::EventKind::Remove(_)
@@ -66,7 +40,7 @@
                         if let Some(hot_reload) = &hot_reload {
                             // find changes to the rsx in the file
                             let mut rsx_file_map = hot_reload.file_map.lock().unwrap();
-                            let mut messages: Vec<Template<'static>> = Vec::new();
+                            let mut messages: Vec<Template> = Vec::new();
 
                             // In hot reload mode, we only need to rebuild if non-rsx code is changed
                             needs_full_rebuild = false;
@@ -100,7 +74,6 @@
                                         log::error!("{}", err);
                                     }
                                 }
->>>>>>> dc5e4e37
                             }
 
                             if needs_full_rebuild {
@@ -124,29 +97,6 @@
                             needs_full_rebuild = true;
                         }
 
-<<<<<<< HEAD
-                if needs_full_rebuild {
-                    match build_with() {
-                        Ok(res) => {
-                            last_update_time = chrono::Local::now().timestamp();
-
-                            #[allow(clippy::redundant_clone)]
-                            print_console_info(
-                                &config,
-                                PrettierOptions {
-                                    changed: e.paths.clone(),
-                                    warnings: res.warnings,
-                                    elapsed_time: res.elapsed_time,
-                                },
-                                web_info.clone(),
-                            );
-
-                            #[cfg(feature = "plugin")]
-                            let _ = crate::plugin::PluginManager::on_serve_rebuild(
-                                chrono::Local::now().timestamp(),
-                                e.paths,
-                            );
-=======
                         if needs_full_rebuild {
                             match build_with() {
                                 Ok(res) => {
@@ -174,7 +124,6 @@
                                     log::error!("{:?}", e);
                                 }
                             }
->>>>>>> dc5e4e37
                         }
                     }
                 }
