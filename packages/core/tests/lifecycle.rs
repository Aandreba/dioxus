#![allow(unused, non_upper_case_globals)]
#![allow(non_snake_case)]

//! Tests for the lifecycle of components.
use dioxus::core::{ElementId, Mutation::*};
use dioxus::prelude::*;
use dioxus_html::SerializedHtmlEventConverter;
use std::rc::Rc;
use std::sync::{Arc, Mutex};

type Shared<T> = Arc<Mutex<T>>;

#[test]
fn manual_diffing() {
    #[derive(Clone)]
    struct AppProps {
        value: Shared<&'static str>,
    }

    fn app(cx: AppProps) -> Element {
        let val = cx.value.lock().unwrap();
        render! { div { "{val}" } }
    };

    let value = Arc::new(Mutex::new("Hello"));
    let mut dom = VirtualDom::new_with_props(app, AppProps { value: value.clone() });

    let _ = dom.rebuild(&mut dioxus_core::NoOpMutations);

    *value.lock().unwrap() = "goodbye";

    assert_eq!(
        dom.rebuild_to_vec().santize().edits,
        [
            LoadTemplate { name: "template", index: 0, id: ElementId(3) },
            HydrateText { path: &[0], value: "goodbye".to_string(), id: ElementId(4) },
            AppendChildren { m: 1, id: ElementId(0) }
        ]
    );
}

#[test]
fn events_generate() {
    set_event_converter(Box::new(SerializedHtmlEventConverter));
    fn app() -> Element {
        let mut count = use_signal(|| 0);

        match *count() {
            0 => render! {
                div { onclick: move |_| count += 1,
                    div { "nested" }
                    "Click me!"
                }
<<<<<<< HEAD
            },
            _ => render!(()),
=======
            }),
            _ => None,
>>>>>>> a7a66459
        }
    };

    let mut dom = VirtualDom::new(app);
    _ = dom.rebuild(&mut dioxus_core::NoOpMutations);

    dom.handle_event(
        "click",
        Rc::new(PlatformEventData::new(Box::<SerializedMouseData>::default())),
        ElementId(1),
        true,
    );

    dom.mark_dirty(ScopeId::ROOT);
    let edits = dom.render_immediate_to_vec();

    assert_eq!(
        edits.edits,
        [
            CreatePlaceholder { id: ElementId(2) },
            ReplaceWith { id: ElementId(1), m: 1 }
        ]
    )
}

// #[test]
// fn components_generate() {
//     fn app() -> Element {
//         let render_phase = once(|| 0);
//         *render_phase += 1;

//         match *render_phase {
//             1 => rsx_without_templates!("Text0"),
//             2 => rsx_without_templates!(div {}),
//             3 => rsx_without_templates!("Text2"),
//             4 => rsx_without_templates!(Child {}),
//             5 => rsx_without_templates!({ None as Option<()> }),
//             6 => rsx_without_templates!("text 3"),
//             7 => rsx_without_templates!({ (0..2).map(|f| rsx_without_templates!("text {f}")) }),
//             8 => rsx_without_templates!(Child {}),
//             _ => todo!(),
//         })
//     };

//     fn Child() -> Element {
//         println!("Running child");
//         render_without_templates! {
//             h1 {}
//         })
//     }

//     let mut dom = VirtualDom::new(app);
//     let edits = dom.rebuild_to_vec();
//     assert_eq!(
//         edits.edits,
//         [
//             CreateTextNode { root: Some(1), text: "Text0" },
//             AppendChildren { root: Some(0), children: vec![1] }
//         ]
//     );

//     assert_eq!(
//         dom.hard_diff(ScopeId::ROOT).edits,
//         [
//             CreateElement { root: Some(2), tag: "div", children: 0 },
//             ReplaceWith { root: Some(1), nodes: vec![2] }
//         ]
//     );

//     assert_eq!(
//         dom.hard_diff(ScopeId::ROOT).edits,
//         [
//             CreateTextNode { root: Some(1), text: "Text2" },
//             ReplaceWith { root: Some(2), nodes: vec![1] }
//         ]
//     );

//     // child {}
//     assert_eq!(
//         dom.hard_diff(ScopeId::ROOT).edits,
//         [
//             CreateElement { root: Some(2), tag: "h1", children: 0 },
//             ReplaceWith { root: Some(1), nodes: vec![2] }
//         ]
//     );

//     // placeholder
//     assert_eq!(
//         dom.hard_diff(ScopeId::ROOT).edits,
//         [
//             CreatePlaceholder { root: Some(1) },
//             ReplaceWith { root: Some(2), nodes: vec![1] }
//         ]
//     );

//     assert_eq!(
//         dom.hard_diff(ScopeId::ROOT).edits,
//         [
//             CreateTextNode { root: Some(2), text: "text 3" },
//             ReplaceWith { root: Some(1), nodes: vec![2] }
//         ]
//     );

//     assert_eq!(
//         dom.hard_diff(ScopeId::ROOT).edits,
//         [
//             CreateTextNode { text: "text 0", root: Some(1) },
//             CreateTextNode { text: "text 1", root: Some(3) },
//             ReplaceWith { root: Some(2), nodes: vec![1, 3] },
//         ]
//     );

//     assert_eq!(
//         dom.hard_diff(ScopeId::ROOT).edits,
//         [
//             CreateElement { tag: "h1", root: Some(2), children: 0 },
//             ReplaceWith { root: Some(1), nodes: vec![2] },
//             Remove { root: Some(3) },
//         ]
//     );
// }<|MERGE_RESOLUTION|>--- conflicted
+++ resolved
@@ -51,13 +51,8 @@
                     div { "nested" }
                     "Click me!"
                 }
-<<<<<<< HEAD
             },
-            _ => render!(()),
-=======
-            }),
             _ => None,
->>>>>>> a7a66459
         }
     };
 
