//! # Virtual DOM Implementation for Rust
//!
//! This module provides the primary mechanics to create a hook-based, concurrent VDOM for Rust.

use crate::innerlude::ScopeOrder;
use crate::Task;
use crate::{
    any_props::AnyProps,
    arena::ElementId,
    innerlude::{
        DirtyScopes, ElementRef, ErrorBoundary, NoOpMutations, SchedulerMsg, ScopeState,
        VNodeMount, VProps, WriteMutations,
    },
    nodes::RenderReturn,
    nodes::{Template, TemplateId},
    runtime::{Runtime, RuntimeGuard},
    scopes::ScopeId,
    AttributeValue, ComponentFunction, Element, Event, Mutations,
};
use futures_util::StreamExt;
use rustc_hash::{FxHashMap, FxHashSet};
use slab::Slab;
use std::{any::Any, collections::BTreeSet, rc::Rc};
use tracing::instrument;

/// A virtual node system that progresses user events and diffs UI trees.
///
/// ## Guide
///
/// Components are defined as simple functions that take [`crate::properties::Properties`] and return an [`Element`].
///
/// ```rust
/// # use dioxus::prelude::*;
///
/// #[derive(Props, PartialEq, Clone)]
/// struct AppProps {
///     title: String
/// }
///
/// fn app(cx: AppProps) -> Element {
///     rsx!(
///         div {"hello, {cx.title}"}
///     )
/// }
/// ```
///
/// Components may be composed to make complex apps.
///
/// ```rust
/// # #![allow(unused)]
/// # use dioxus::prelude::*;
///
/// # #[derive(Props, PartialEq, Clone)]
/// # struct AppProps {
/// #     title: String
/// # }
///
/// static ROUTES: &str = "";
///
/// #[component]
/// fn app(cx: AppProps) -> Element {
///     rsx!(
///         NavBar { routes: ROUTES }
///         Title { "{cx.title}" }
///         Footer {}
///     )
/// }
///
/// #[component]
/// fn NavBar( routes: &'static str) -> Element {
///     rsx! {
///         div { "Routes: {routes}" }
///     }
/// }
///
/// #[component]
/// fn Footer() -> Element {
///     rsx! { div { "Footer" } }
/// }
///
/// #[component]
/// fn Title( children: Element) -> Element {
///     rsx! {
///         div { id: "title", {children} }
///     }
/// }
/// ```
///
/// To start an app, create a [`VirtualDom`] and call [`VirtualDom::rebuild`] to get the list of edits required to
/// draw the UI.
///
/// ```rust
/// # use dioxus::prelude::*;
/// # fn app() -> Element { rsx! { div {} } }
///
/// let mut vdom = VirtualDom::new(app);
/// let edits = vdom.rebuild_to_vec();
/// ```
///
/// To call listeners inside the VirtualDom, call [`VirtualDom::handle_event`] with the appropriate event data.
///
/// ```rust, ignore
/// vdom.handle_event(event);
/// ```
///
/// While no events are ready, call [`VirtualDom::wait_for_work`] to poll any futures inside the VirtualDom.
///
/// ```rust, ignore
/// vdom.wait_for_work().await;
/// ```
///
/// Once work is ready, call [`VirtualDom::render_with_deadline`] to compute the differences between the previous and
/// current UI trees. This will return a [`Mutations`] object that contains Edits, Effects, and NodeRefs that need to be
/// handled by the renderer.
///
/// ```rust, ignore
/// let mutations = vdom.work_with_deadline(tokio::time::sleep(Duration::from_millis(100)));
///
/// for edit in mutations.edits {
///     real_dom.apply(edit);
/// }
/// ```
///
/// To not wait for suspense while diffing the VirtualDom, call [`VirtualDom::render_immediate`] or pass an immediately
/// ready future to [`VirtualDom::render_with_deadline`].
///
///
/// ## Building an event loop around Dioxus:
///
/// Putting everything together, you can build an event loop around Dioxus by using the methods outlined above.
/// ```rust, ignore
/// #[component]
/// fn app() -> Element {
///     rsx! {
///         div { "Hello World" }
///     }
/// }
///
/// let dom = VirtualDom::new(app);
///
/// real_dom.apply(dom.rebuild());
///
/// loop {
///     select! {
///         _ = dom.wait_for_work() => {}
///         evt = real_dom.wait_for_event() => dom.handle_event(evt),
///     }
///
///     real_dom.apply(dom.render_immediate());
/// }
/// ```
///
/// ## Waiting for suspense
///
/// Because Dioxus supports suspense, you can use it for server-side rendering, static site generation, and other usecases
/// where waiting on portions of the UI to finish rendering is important. To wait for suspense, use the
/// [`VirtualDom::render_with_deadline`] method:
///
/// ```rust, ignore
/// let dom = VirtualDom::new(app);
///
/// let deadline = tokio::time::sleep(Duration::from_millis(100));
/// let edits = dom.render_with_deadline(deadline).await;
/// ```
///
/// ## Use with streaming
///
/// If not all rendering is done by the deadline, it might be worthwhile to stream the rest later. To do this, we
/// suggest rendering with a deadline, and then looping between [`VirtualDom::wait_for_work`] and render_immediate until
/// no suspended work is left.
///
/// ```rust, ignore
/// let dom = VirtualDom::new(app);
///
/// let deadline = tokio::time::sleep(Duration::from_millis(20));
/// let edits = dom.render_with_deadline(deadline).await;
///
/// real_dom.apply(edits);
///
/// while dom.has_suspended_work() {
///    dom.wait_for_work().await;
///    real_dom.apply(dom.render_immediate());
/// }
/// ```
pub struct VirtualDom {
    pub(crate) scopes: Slab<ScopeState>,

    pub(crate) dirty_scopes: DirtyScopes,

    // Maps a template path to a map of byte indexes to templates
    pub(crate) templates: FxHashMap<TemplateId, FxHashMap<usize, Template>>,

    // Templates changes that are queued for the next render
    pub(crate) queued_templates: Vec<Template>,

    // The element ids that are used in the renderer
    pub(crate) elements: Slab<Option<ElementRef>>,

    // Once nodes are mounted, the information about where they are mounted is stored here
    pub(crate) mounts: Slab<VNodeMount>,

    pub(crate) runtime: Rc<Runtime>,

    // Currently suspended scopes
    pub(crate) suspended_scopes: FxHashSet<ScopeId>,

    rx: futures_channel::mpsc::UnboundedReceiver<SchedulerMsg>,
}

impl VirtualDom {
    /// Create a new VirtualDom with a component that does not have special props.
    ///
    /// # Description
    ///
    /// Later, the props can be updated by calling "update" with a new set of props, causing a set of re-renders.
    ///
    /// This is useful when a component tree can be driven by external state (IE SSR) but it would be too expensive
    /// to toss out the entire tree.
    ///
    ///
    /// # Example
    /// ```rust, ignore
    /// fn Example() -> Element  {
    ///     rsx!( div { "hello world" } )
    /// }
    ///
    /// let dom = VirtualDom::new(Example);
    /// ```
    ///
    /// Note: the VirtualDom is not progressed, you must either "run_with_deadline" or use "rebuild" to progress it.
    pub fn new(app: fn() -> Element) -> Self {
        Self::new_with_props(app, ())
    }

    /// Create a new VirtualDom with the given properties for the root component.
    ///
    /// # Description
    ///
    /// Later, the props can be updated by calling "update" with a new set of props, causing a set of re-renders.
    ///
    /// This is useful when a component tree can be driven by external state (IE SSR) but it would be too expensive
    /// to toss out the entire tree.
    ///
    ///
    /// # Example
    /// ```rust, ignore
    /// #[derive(PartialEq, Props)]
    /// struct SomeProps {
    ///     name: &'static str
    /// }
    ///
    /// fn Example(cx: SomeProps) -> Element  {
    ///     rsx!{ div { "hello {cx.name}" } }
    /// }
    ///
    /// let dom = VirtualDom::new(Example);
    /// ```
    ///
    /// Note: the VirtualDom is not progressed on creation. You must either "run_with_deadline" or use "rebuild" to progress it.
    ///
    /// ```rust, ignore
    /// let mut dom = VirtualDom::new_with_props(Example, SomeProps { name: "jane" });
    /// let mutations = dom.rebuild();
    /// ```
    pub fn new_with_props<P: Clone + 'static, M: 'static>(
        root: impl ComponentFunction<P, M>,
        root_props: P,
    ) -> Self {
        Self::new_with_component(VProps::new(root, |_, _| true, root_props, "root"))
    }

    /// Create a new virtualdom and build it immediately
    pub fn prebuilt(app: fn() -> Element) -> Self {
        let mut dom = Self::new(app);
        dom.rebuild_in_place();
        dom
    }

    /// Create a new VirtualDom with the given properties for the root component.
    ///
    /// # Description
    ///
    /// Later, the props can be updated by calling "update" with a new set of props, causing a set of re-renders.
    ///
    /// This is useful when a component tree can be driven by external state (IE SSR) but it would be too expensive
    /// to toss out the entire tree.
    ///
    ///
    /// # Example
    /// ```rust, ignore
    /// #[derive(PartialEq, Props)]
    /// struct SomeProps {
    ///     name: &'static str
    /// }
    ///
    /// fn Example(cx: SomeProps) -> Element  {
    ///     rsx!{ div{ "hello {cx.name}" } }
    /// }
    ///
    /// let dom = VirtualDom::new(Example);
    /// ```
    ///
    /// Note: the VirtualDom is not progressed on creation. You must either "run_with_deadline" or use "rebuild" to progress it.
    ///
    /// ```rust, ignore
    /// let mut dom = VirtualDom::new_from_root(VComponent::new(Example, SomeProps { name: "jane" }, "Example"));
    /// let mutations = dom.rebuild();
    /// ```
    #[instrument(skip(root), level = "trace", name = "VirtualDom::new")]
    pub(crate) fn new_with_component(root: impl AnyProps + 'static) -> Self {
        let (tx, rx) = futures_channel::mpsc::unbounded();

        let mut dom = Self {
            rx,
            runtime: Runtime::new(tx),
            scopes: Default::default(),
            dirty_scopes: Default::default(),
            templates: Default::default(),
            queued_templates: Default::default(),
            elements: Default::default(),
            mounts: Default::default(),
            suspended_scopes: Default::default(),
        };

        let root = dom.new_scope(Box::new(root), "app");

        // Unlike react, we provide a default error boundary that just renders the error as a string
        root.state()
            .provide_context(Rc::new(ErrorBoundary::new_in_scope(ScopeId::ROOT)));

        // the root element is always given element ID 0 since it's the container for the entire tree
        dom.elements.insert(None);

        dom
    }

    /// Get the state for any scope given its ID
    ///
    /// This is useful for inserting or removing contexts from a scope, or rendering out its root node
    pub fn get_scope(&self, id: ScopeId) -> Option<&ScopeState> {
        self.scopes.get(id.0)
    }

    /// Get the single scope at the top of the VirtualDom tree that will always be around
    ///
    /// This scope has a ScopeId of 0 and is the root of the tree
    pub fn base_scope(&self) -> &ScopeState {
        self.get_scope(ScopeId::ROOT).unwrap()
    }

    /// Run a closure inside the dioxus runtime
    #[instrument(skip(self, f), level = "trace", name = "VirtualDom::in_runtime")]
    pub fn in_runtime<O>(&self, f: impl FnOnce() -> O) -> O {
        let _runtime = RuntimeGuard::new(self.runtime.clone());
        f()
    }

    /// Build the virtualdom with a global context inserted into the base scope
    ///
    /// This is useful for what is essentially dependency injection when building the app
    pub fn with_root_context<T: Clone + 'static>(self, context: T) -> Self {
        self.base_scope().state().provide_context(context);
        self
    }

    /// Build the virtualdom with a global context inserted into the base scope
    ///
    /// This method is useful for when you want to provide a context in your app without knowing its type
    pub fn insert_any_root_context(&mut self, context: Box<dyn Any>) {
        self.base_scope().state().provide_any_context(context);
    }

    /// Manually mark a scope as requiring a re-render
    ///
    /// Whenever the Runtime "works", it will re-render this scope
    pub fn mark_dirty(&mut self, id: ScopeId) {
        let Some(scope) = self.runtime.get_state(id) else {
            return;
        };

<<<<<<< HEAD
        tracing::trace!("Marking scope {:?} as dirty", id);
        let order = ScopeOrder::new(scope.height(), id);
        self.dirty_scopes.queue_scope(order);
    }

    /// Mark a task as dirty
    fn mark_task_dirty(&mut self, task: Task) {
        let Some(scope) = self.runtime.task_scope(task) else {
            return;
        };
        let Some(scope) = self.runtime.get_state(scope) else {
            return;
        };
        let order = ScopeOrder::new(scope.height(), scope.id);
        self.dirty_scopes.queue_task(task, order);
=======
        tracing::event!(
            tracing::Level::TRACE,
            "Marking scope {:?} ({}) as dirty",
            id,
            scope.name
        );

        self.dirty_scopes.insert(DirtyScope {
            height: scope.height(),
            id,
        });
>>>>>>> 9ae3d14e
    }

    /// Call a listener inside the VirtualDom with data from outside the VirtualDom. **The ElementId passed in must be the id of an element with a listener, not a static node or a text node.**
    ///
    /// This method will identify the appropriate element. The data must match up with the listener declared. Note that
    /// this method does not give any indication as to the success of the listener call. If the listener is not found,
    /// nothing will happen.
    ///
    /// It is up to the listeners themselves to mark nodes as dirty.
    ///
    /// If you have multiple events, you can call this method multiple times before calling "render_with_deadline"
    #[instrument(skip(self), level = "trace", name = "VirtualDom::handle_event")]
    pub fn handle_event(
        &mut self,
        name: &str,
        data: Rc<dyn Any>,
        element: ElementId,
        bubbles: bool,
    ) {
        let _runtime = RuntimeGuard::new(self.runtime.clone());

        if let Some(Some(parent_path)) = self.elements.get(element.0).copied() {
            if bubbles {
                self.handle_bubbling_event(Some(parent_path), name, Event::new(data, bubbles));
            } else {
                self.handle_non_bubbling_event(parent_path, name, Event::new(data, bubbles));
            }
        }
    }

    /// Wait for the scheduler to have any work.
    ///
    /// This method polls the internal future queue, waiting for suspense nodes, tasks, or other work. This completes when
    /// any work is ready. If multiple scopes are marked dirty from a task or a suspense tree is finished, this method
    /// will exit.
    ///
    /// This method is cancel-safe, so you're fine to discard the future in a select block.
    ///
    /// This lets us poll async tasks and suspended trees during idle periods without blocking the main thread.
    ///
    /// # Example
    ///
    /// ```rust, ignore
    /// let dom = VirtualDom::new(app);
    /// ```
    #[instrument(skip(self), level = "trace", name = "VirtualDom::wait_for_work")]
    pub async fn wait_for_work(&mut self) {
        // And then poll the futures
        self.poll_tasks().await;
    }

<<<<<<< HEAD
    /// Poll the scheduler for any work
=======
    ///
    #[instrument(skip(self), level = "trace", name = "VirtualDom::poll_tasks")]
>>>>>>> 9ae3d14e
    async fn poll_tasks(&mut self) {
        loop {
            // Process all events - Scopes are marked dirty, etc
            // Sometimes when wakers fire we get a slew of updates at once, so its important that we drain this completely
            self.process_events();

            // Now that we have collected all queued work, we should check if we have any dirty scopes. If there are not, then we can poll any queued futures
            if self.dirty_scopes.has_dirty_scopes() {
                return;
            }

            // Make sure we set the runtime since we're running user code
            let _runtime = RuntimeGuard::new(self.runtime.clone());

            /// There isn't any more work we can do synchronously. Wait for any new work to be ready
            match self.rx.next().await.expect("channel should never close") {
                SchedulerMsg::Immediate(id) => self.mark_dirty(id),
                SchedulerMsg::TaskNotified(id) => {
                    // Instead of running the task immediately, we insert it into the runtime's task queue.
                    // The task may be marked dirty at the same time as the scope that owns the task is dropped.
                    self.mark_task_dirty(id);
                }
            };
        }
    }

<<<<<<< HEAD
    /// Queue any pending events
    fn queue_events(&mut self) {
=======
    /// Process all events in the queue until there are no more left
    #[instrument(skip(self), level = "trace", name = "VirtualDom::process_events")]
    pub fn process_events(&mut self) {
        let _runtime = RuntimeGuard::new(self.runtime.clone());

>>>>>>> 9ae3d14e
        // Prevent a task from deadlocking the runtime by repeatedly queueing itself
        while let Ok(Some(msg)) = self.rx.try_next() {
            match msg {
                SchedulerMsg::Immediate(id) => self.mark_dirty(id),
                SchedulerMsg::TaskNotified(task) => self.mark_task_dirty(task),
            }
        }
    }

    /// Process all events in the queue until there are no more left
    pub fn process_events(&mut self) {
        let _runtime = RuntimeGuard::new(self.runtime.clone());
        self.queue_events();

        // Now that we have collected all queued work, we should check if we have any dirty scopes. If there are not, then we can poll any queued futures
        if self.dirty_scopes.has_dirty_scopes() {
            return;
        }

        // Next, run any queued tasks
        // We choose not to poll the deadline since we complete pretty quickly anyways
        while let Some(task) = self.dirty_scopes.pop_task() {
            // If the scope doesn't exist for whatever reason, then we should skip it
            if !self.scopes.contains(task.order.id.0) {
                continue;
            }

            // Then poll any tasks that might be pending
            let tasks = task.tasks_queued.into_inner();
            for task in tasks {
                let _ = self.runtime.handle_task_wakeup(task);
                // Running that task, may mark a scope higher up as dirty. If it does, return from the function early
                self.queue_events();
                if self.dirty_scopes.has_dirty_scopes() {
                    return;
                }
            }
        }
    }

    /// Replace a template at runtime. This will re-render all components that use this template.
    /// This is the primitive that enables hot-reloading.
    ///
    /// The caller must ensure that the template references the same dynamic attributes and nodes as the original template.
    ///
    /// This will only replace the parent template, not any nested templates.
    #[instrument(skip(self), level = "trace", name = "VirtualDom::replace_template")]
    pub fn replace_template(&mut self, template: Template) {
        self.register_template_first_byte_index(template);
        // iterating a slab is very inefficient, but this is a rare operation that will only happen during development so it's fine
        let mut dirty = Vec::new();
        for (id, scope) in self.scopes.iter() {
            if let Some(RenderReturn::Ready(sync)) = scope.try_root_node() {
                if sync.template.get().name.rsplit_once(':').unwrap().0
                    == template.name.rsplit_once(':').unwrap().0
                {
                    dirty.push(ScopeId(id));
                }
            }
        }
        for dirty in dirty {
            self.mark_dirty(dirty);
        }
    }

    /// Rebuild the virtualdom without handling any of the mutations
    ///
    /// This is useful for testing purposes and in cases where you render the output of the virtualdom without
    /// handling any of its mutations.
    pub fn rebuild_in_place(&mut self) {
        self.rebuild(&mut NoOpMutations);
    }

    /// [`VirtualDom::rebuild`] to a vector of mutations for testing purposes
    pub fn rebuild_to_vec(&mut self) -> Mutations {
        let mut mutations = Mutations::default();
        self.rebuild(&mut mutations);
        mutations
    }

    /// Performs a *full* rebuild of the virtual dom, returning every edit required to generate the actual dom from scratch.
    ///
    /// The mutations item expects the RealDom's stack to be the root of the application.
    ///
    /// Tasks will not be polled with this method, nor will any events be processed from the event queue. Instead, the
    /// root component will be run once and then diffed. All updates will flow out as mutations.
    ///
    /// All state stored in components will be completely wiped away.
    ///
    /// Any templates previously registered will remain.
    ///
    /// # Example
    /// ```rust, ignore
    /// static app: Component = |cx|  rsx!{ "hello world" };
    ///
    /// let mut dom = VirtualDom::new();
    /// let edits = dom.rebuild();
    ///
    /// apply_edits(edits);
    /// ```
    #[instrument(skip(self, to), level = "trace", name = "VirtualDom::rebuild")]
    pub fn rebuild(&mut self, to: &mut impl WriteMutations) {
        self.flush_templates(to);
        let _runtime = RuntimeGuard::new(self.runtime.clone());
        let new_nodes = self.run_scope(ScopeId::ROOT);

        // Rebuilding implies we append the created elements to the root
        let m = self.create_scope(to, ScopeId::ROOT, new_nodes, None);

        to.append_children(ElementId(0), m);
    }

    /// Render whatever the VirtualDom has ready as fast as possible without requiring an executor to progress
    /// suspended subtrees.
    #[instrument(skip(self, to), level = "trace", name = "VirtualDom::render_immediate")]
    pub fn render_immediate(&mut self, to: &mut impl WriteMutations) {
        self.flush_templates(to);

        // Process any events that might be pending in the queue
        // Signals marked with .write() need a chance to be handled by the effect driver
        // This also processes futures which might progress into immediates
        self.process_events();

        // Next, diff any dirty scopes
        // We choose not to poll the deadline since we complete pretty quickly anyways
        while let Some(work) = self.dirty_scopes.pop_work() {
            // If the scope doesn't exist for whatever reason, then we should skip it
            if !self.scopes.contains(work.scope.id.0) {
                continue;
            }

            {
                let _runtime = RuntimeGuard::new(self.runtime.clone());
                // Then, poll any tasks that might be pending in the scope
                // This will run effects, so this **must** be done after the scope is diffed
                for task in work.tasks {
                    let _ = self.runtime.handle_task_wakeup(task);
                }
                // If the scope is dirty, run the scope and get the mutations
                if work.rerun_scope {
                    let new_nodes = self.run_scope(work.scope.id);

                    self.diff_scope(to, work.scope.id, new_nodes);
                }
            }
        }

        self.runtime.render_signal.send();
    }

    /// [`Self::render_immediate`] to a vector of mutations for testing purposes
    pub fn render_immediate_to_vec(&mut self) -> Mutations {
        let mut mutations = Mutations::default();
        self.render_immediate(&mut mutations);
        mutations
    }

    /// Render the virtual dom, waiting for all suspense to be finished
    ///
    /// The mutations will be thrown out, so it's best to use this method for things like SSR that have async content
    ///
    /// We don't call "flush_sync" here since there's no sync work to be done. Futures will be progressed like usual,
    /// however any futures waiting on flush_sync will remain pending
    #[instrument(skip(self), level = "trace", name = "VirtualDom::wait_for_suspense")]
    pub async fn wait_for_suspense(&mut self) {
        loop {
            if self.suspended_scopes.is_empty() {
                break;
            }

            // Wait for a work to be ready (IE new suspense leaves to pop up)
            self.poll_tasks().await;

            // Render whatever work needs to be rendered, unlocking new futures and suspense leaves
            self.render_immediate(&mut NoOpMutations);
        }
    }

    /// Get the current runtime
    pub fn runtime(&self) -> Rc<Runtime> {
        self.runtime.clone()
    }

    /// Flush any queued template changes
    #[instrument(skip(self, to), level = "trace", name = "VirtualDom::flush_templates")]
    fn flush_templates(&mut self, to: &mut impl WriteMutations) {
        for template in self.queued_templates.drain(..) {
            to.register_template(template);
        }
    }

    /*
    ------------------------
    The algorithm works by walking through the list of dynamic attributes, checking their paths, and breaking when
    we find the target path.

    With the target path, we try and move up to the parent until there is no parent.
    Due to how bubbling works, we call the listeners before walking to the parent.

    If we wanted to do capturing, then we would accumulate all the listeners and call them in reverse order.
    ----------------------

    For a visual demonstration, here we present a tree on the left and whether or not a listener is collected on the
    right.

    |           <-- yes (is ascendant)
    | | |       <-- no  (is not direct ascendant)
    | |         <-- yes (is ascendant)
    | | | | |   <--- target element, break early, don't check other listeners
    | | |       <-- no, broke early
    |           <-- no, broke early
    */
    #[instrument(
        skip(self, uievent),
        level = "trace",
        name = "VirtualDom::handle_bubbling_event"
    )]
    fn handle_bubbling_event(
        &mut self,
        mut parent: Option<ElementRef>,
        name: &str,
        uievent: Event<dyn Any>,
    ) {
        // If the event bubbles, we traverse through the tree until we find the target element.
        // Loop through each dynamic attribute (in a depth first order) in this template before moving up to the template's parent.
        while let Some(path) = parent {
            let mut listeners = vec![];

            let el_ref = &self.mounts[path.mount.0].node;
            let node_template = el_ref.template.get();
            let target_path = path.path;

            // Accumulate listeners into the listener list bottom to top
            for (idx, attrs) in el_ref.dynamic_attrs.iter().enumerate() {
                let this_path = node_template.attr_paths[idx];

                for attr in attrs.iter() {
                    // Remove the "on" prefix if it exists, TODO, we should remove this and settle on one
                    if attr.name.trim_start_matches("on") == name
                        && target_path.is_decendant(&this_path)
                    {
                        listeners.push(&attr.value);

                        // Break if this is the exact target element.
                        // This means we won't call two listeners with the same name on the same element. This should be
                        // documented, or be rejected from the rsx! macro outright
                        if target_path == this_path {
                            break;
                        }
                    }
                }
            }

            // Now that we've accumulated all the parent attributes for the target element, call them in reverse order
            // We check the bubble state between each call to see if the event has been stopped from bubbling
            tracing::event!(
                tracing::Level::TRACE,
                "Calling {} listeners",
                listeners.len()
            );
            for listener in listeners.into_iter().rev() {
                if let AttributeValue::Listener(listener) = listener {
                    self.runtime.rendering.set(false);
                    listener.call(uievent.clone());
                    self.runtime.rendering.set(true);

                    if !uievent.propagates.get() {
                        return;
                    }
                }
            }

            let mount = el_ref.mount.get().as_usize();
            parent = mount.and_then(|id| self.mounts.get(id).and_then(|el| el.parent));
        }
    }

    /// Call an event listener in the simplest way possible without bubbling upwards
    #[instrument(
        skip(self, uievent),
        level = "trace",
        name = "VirtualDom::handle_non_bubbling_event"
    )]
    fn handle_non_bubbling_event(&mut self, node: ElementRef, name: &str, uievent: Event<dyn Any>) {
        let el_ref = &self.mounts[node.mount.0].node;
        let node_template = el_ref.template.get();
        let target_path = node.path;

        for (idx, attr) in el_ref.dynamic_attrs.iter().enumerate() {
            let this_path = node_template.attr_paths[idx];

            for attr in attr.iter() {
                // Remove the "on" prefix if it exists, TODO, we should remove this and settle on one
                // Only call the listener if this is the exact target element.
                if attr.name.trim_start_matches("on") == name && target_path == this_path {
                    if let AttributeValue::Listener(listener) = &attr.value {
                        self.runtime.rendering.set(false);
                        listener.call(uievent.clone());
                        self.runtime.rendering.set(true);
                        break;
                    }
                }
            }
        }
    }
}

impl Drop for VirtualDom {
    fn drop(&mut self) {
        // Drop all scopes in order of height
        let mut scopes = self.scopes.drain().collect::<Vec<_>>();
        scopes.sort_by_key(|scope| scope.state().height);
        for scope in scopes.into_iter().rev() {
            drop(scope);
        }
    }
}<|MERGE_RESOLUTION|>--- conflicted
+++ resolved
@@ -378,8 +378,7 @@
             return;
         };
 
-<<<<<<< HEAD
-        tracing::trace!("Marking scope {:?} as dirty", id);
+        tracing::event!(tracing::Level::TRACE, "Marking scope {:?} as dirty", id);
         let order = ScopeOrder::new(scope.height(), id);
         self.dirty_scopes.queue_scope(order);
     }
@@ -392,21 +391,16 @@
         let Some(scope) = self.runtime.get_state(scope) else {
             return;
         };
+
+        tracing::event!(
+            tracing::Level::TRACE,
+            "Marking task {:?} (spawned in {:?}) as dirty",
+            task,
+            scope.id
+        );
+
         let order = ScopeOrder::new(scope.height(), scope.id);
         self.dirty_scopes.queue_task(task, order);
-=======
-        tracing::event!(
-            tracing::Level::TRACE,
-            "Marking scope {:?} ({}) as dirty",
-            id,
-            scope.name
-        );
-
-        self.dirty_scopes.insert(DirtyScope {
-            height: scope.height(),
-            id,
-        });
->>>>>>> 9ae3d14e
     }
 
     /// Call a listener inside the VirtualDom with data from outside the VirtualDom. **The ElementId passed in must be the id of an element with a listener, not a static node or a text node.**
@@ -458,12 +452,8 @@
         self.poll_tasks().await;
     }
 
-<<<<<<< HEAD
     /// Poll the scheduler for any work
-=======
-    ///
     #[instrument(skip(self), level = "trace", name = "VirtualDom::poll_tasks")]
->>>>>>> 9ae3d14e
     async fn poll_tasks(&mut self) {
         loop {
             // Process all events - Scopes are marked dirty, etc
@@ -490,16 +480,8 @@
         }
     }
 
-<<<<<<< HEAD
     /// Queue any pending events
     fn queue_events(&mut self) {
-=======
-    /// Process all events in the queue until there are no more left
-    #[instrument(skip(self), level = "trace", name = "VirtualDom::process_events")]
-    pub fn process_events(&mut self) {
-        let _runtime = RuntimeGuard::new(self.runtime.clone());
-
->>>>>>> 9ae3d14e
         // Prevent a task from deadlocking the runtime by repeatedly queueing itself
         while let Ok(Some(msg)) = self.rx.try_next() {
             match msg {
@@ -510,6 +492,7 @@
     }
 
     /// Process all events in the queue until there are no more left
+    #[instrument(skip(self), level = "trace", name = "VirtualDom::process_events")]
     pub fn process_events(&mut self) {
         let _runtime = RuntimeGuard::new(self.runtime.clone());
         self.queue_events();
