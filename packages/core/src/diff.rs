use crate::{
    any_props::AnyProps,
    arena::ElementId,
    innerlude::{DirtyScope, VComponent, VPlaceholder, VText},
    mutations::Mutation,
    nodes::RenderReturn,
    nodes::{DynamicNode, VNode},
    scopes::ScopeId,
    virtual_dom::VirtualDom,
    Attribute, AttributeValue, TemplateNode,
};

use rustc_hash::{FxHashMap, FxHashSet};
use DynamicNode::*;

impl<'b> VirtualDom {
    pub(super) fn diff_scope(&mut self, scope: ScopeId) {
        let scope_state = &mut self.scopes[scope.0];

        self.scope_stack.push(scope);
        unsafe {
            // Load the old and new bump arenas
            let old = scope_state
                .previous_frame()
                .try_load_node()
                .expect("Call rebuild before diffing");

            let new = scope_state
                .current_frame()
                .try_load_node()
                .expect("Call rebuild before diffing");

            use RenderReturn::{Aborted, Pending, Ready};

            match (old, new) {
                // Normal pathway
                (Ready(l), Ready(r)) => self.diff_node(l, r),

                // Unwind the mutations if need be
                (Ready(l), Aborted(p)) => self.diff_ok_to_err(l, p),

                // Just move over the placeholder
                (Aborted(l), Aborted(r)) => r.id.set(l.id.get()),

                // Becomes async, do nothing while we ait
                (Ready(_nodes), Pending(_fut)) => self.diff_ok_to_async(_nodes, scope),

                // Placeholder becomes something
                // We should also clear the error now
                (Aborted(l), Ready(r)) => self.replace_placeholder(l, [r]),

                (Aborted(_), Pending(_)) => todo!("async should not resolve here"),
                (Pending(_), Ready(_)) => todo!("async should not resolve here"),
                (Pending(_), Aborted(_)) => todo!("async should not resolve here"),
                (Pending(_), Pending(_)) => {
                    // All suspense should resolve before we diff it again
                    panic!("Should not roll from suspense to suspense.");
                }
            };
        }
        self.scope_stack.pop();
    }

    fn diff_ok_to_async(&mut self, _new: &'b VNode<'b>, _scope: ScopeId) {
        //
    }

    fn diff_ok_to_err(&mut self, _l: &'b VNode<'b>, _p: &'b VPlaceholder) {
        todo!()
    }

    fn diff_node(&mut self, left_template: &'b VNode<'b>, right_template: &'b VNode<'b>) {
        // If hot reloading is enabled, we need to make sure we're using the latest template
        #[cfg(debug_assertions)]
        {
            let (path, byte_index) = right_template.template.get().name.rsplit_once(':').unwrap();
            if let Some(map) = self.templates.get(path) {
                let byte_index = byte_index.parse::<usize>().unwrap();
                if let Some(&template) = map.get(&byte_index) {
                    right_template.template.set(template);
                    if template != left_template.template.get() {
                        return self.replace(left_template, [right_template]);
                    }
                }
            }
        }

        // If the templates are the same, we don't need to do anything, nor do we want to
        if templates_are_the_same(left_template, right_template) {
            return;
        }

        // If the templates are different by name, we need to replace the entire template
        if templates_are_different(left_template, right_template) {
            return self.light_diff_templates(left_template, right_template);
        }

        // If the templates are the same, we can diff the attributes and children
        // Start with the attributes
        left_template
            .dynamic_attrs
            .iter()
            .zip(right_template.dynamic_attrs.iter())
            .for_each(|(left_attr, right_attr)| {
                // Move over the ID from the old to the new
                right_attr
                    .mounted_element
                    .set(left_attr.mounted_element.get());

                // We want to make sure anything listener that gets pulled is valid
                if let AttributeValue::Listener(_) = right_attr.value {
                    self.update_template(left_attr.mounted_element.get(), right_template);
                }

                // If the attributes are different (or volatile), we need to update them
                if left_attr.value != right_attr.value || left_attr.volatile {
                    self.update_attribute(right_attr, left_attr);
                }
            });

        // Now diff the dynamic nodes
        left_template
            .dynamic_nodes
            .iter()
            .zip(right_template.dynamic_nodes.iter())
            .enumerate()
            .for_each(|(idx, (left_node, right_node))| {
                self.diff_dynamic_node(left_node, right_node, right_template, idx);
            });

        // Make sure the roots get transferred over while we're here
        right_template.root_ids.transfer(&left_template.root_ids);
    }

    fn diff_dynamic_node(
        &mut self,
        left_node: &'b DynamicNode<'b>,
        right_node: &'b DynamicNode<'b>,
        node: &'b VNode<'b>,
        idx: usize,
    ) {
        match (left_node, right_node) {
            (Text(left), Text(right)) => self.diff_vtext(left, right, node),
            (Fragment(left), Fragment(right)) => self.diff_non_empty_fragment(left, right),
            (Placeholder(left), Placeholder(right)) => right.id.set(left.id.get()),
            (Component(left), Component(right)) => self.diff_vcomponent(left, right, node, idx),
            (Placeholder(left), Fragment(right)) => self.replace_placeholder(left, *right),
            (Fragment(left), Placeholder(right)) => self.node_to_placeholder(left, right),
            _ => todo!("This is an usual custom case for dynamic nodes. We don't know how to handle it yet."),
        };
    }

    fn update_attribute(&mut self, right_attr: &Attribute, left_attr: &Attribute) {
        // todo: add more types of attribute values
        match right_attr.value {
            AttributeValue::Text(text) => {
                let name = unsafe { std::mem::transmute(left_attr.name) };
                let value = unsafe { std::mem::transmute(text) };
                self.mutations.push(Mutation::SetAttribute {
                    id: left_attr.mounted_element.get(),
                    ns: right_attr.namespace,
                    name,
                    value,
                });
            }
            // todo: more types of attribute values
            _ => todo!("other attribute types"),
        }
    }

    fn diff_vcomponent(
        &mut self,
        left: &'b VComponent<'b>,
        right: &'b VComponent<'b>,
        right_template: &'b VNode<'b>,
        idx: usize,
    ) {
        if std::ptr::eq(left, right) {
            return;
        }

        // Replace components that have different render fns
        if left.render_fn != right.render_fn {
            return self.replace_vcomponent(right_template, right, idx, left);
        }

        // Make sure the new vcomponent has the right scopeid associated to it
        let scope_id = left.scope.get().unwrap();

        right.scope.set(Some(scope_id));

        // copy out the box for both
        let old = self.scopes[scope_id.0].props.as_ref();
        let new: Box<dyn AnyProps> = right.props.take().unwrap();
        let new: Box<dyn AnyProps> = unsafe { std::mem::transmute(new) };

        // If the props are static, then we try to memoize by setting the new with the old
        // The target scopestate still has the reference to the old props, so there's no need to update anything
        // This also implicitly drops the new props since they're not used
        if left.static_props && unsafe { old.as_ref().unwrap().memoize(new.as_ref()) } {
            return;
        }

        // First, move over the props from the old to the new, dropping old props in the process
        self.scopes[scope_id.0].props = Some(new);

        // Now run the component and diff it
        self.run_scope(scope_id);
        self.diff_scope(scope_id);

        self.dirty_scopes.remove(&DirtyScope {
            height: self.scopes[scope_id.0].height,
            id: scope_id,
        });
    }

    fn replace_vcomponent(
        &mut self,
        right_template: &'b VNode<'b>,
        right: &'b VComponent<'b>,
        idx: usize,
        left: &'b VComponent<'b>,
    ) {
        let m = self.create_component_node(right_template, right, idx);

        let pre_edits = self.mutations.edits.len();

        self.remove_component_node(left, true);

        assert!(self.mutations.edits.len() > pre_edits);

        // We want to optimize the replace case to use one less mutation if possible
        // Since mutations are done in reverse, the last node removed will be the first in the stack
        // Instead of *just* removing it, we can use the replace mutation
        match self.mutations.edits.pop().unwrap() {
            Mutation::Remove { id } => self.mutations.push(Mutation::ReplaceWith { id, m }),
            at => panic!("Expected remove mutation from remove_node {:#?}", at),
        };
    }

    /// Lightly diff the two templates, checking only their roots.
    ///
    /// The goal here is to preserve any existing component state that might exist. This is to preserve some React-like
    /// behavior where the component state is preserved when the component is re-rendered.
    ///
    /// This is implemented by iterating each root, checking if the component is the same, if it is, then diff it.
    ///
    /// We then pass the new template through "create" which should be smart enough to skip roots.
    ///
    /// Currently, we only handle the case where the roots are the same component list. If there's any sort of deviation,
    /// IE more nodes, less nodes, different nodes, or expressions, then we just replace the whole thing.
    ///
    /// This is mostly implemented to help solve the issue where the same component is rendered under two different
    /// conditions:
    ///
    /// ```rust, ignore
    /// if enabled {
    ///     rsx!{ Component { enabled_sign: "abc" } }
    /// } else {
    ///     rsx!{ Component { enabled_sign: "xyz" } }
    /// }
    /// ```
    ///
    /// However, we should not that it's explicit in the docs that this is not a guarantee. If you need to preserve state,
    /// then you should be passing in separate props instead.
    ///
    /// ```rust, ignore
    /// let props = if enabled {
    ///     ComponentProps { enabled_sign: "abc" }
    /// } else {
    ///     ComponentProps { enabled_sign: "xyz" }
    /// };
    ///
    /// rsx! {
    ///     Component { ..props }
    /// }
    /// ```
    fn light_diff_templates(&mut self, left: &'b VNode<'b>, right: &'b VNode<'b>) {
        match matching_components(left, right) {
            None => self.replace(left, [right]),
            Some(components) => components
                .into_iter()
                .enumerate()
                .for_each(|(idx, (l, r))| self.diff_vcomponent(l, r, right, idx)),
        }
    }

    /// Diff the two text nodes
    ///
    /// This just moves the ID of the old node over to the new node, and then sets the text of the new node if it's
    /// different.
    fn diff_vtext(&mut self, left: &'b VText<'b>, right: &'b VText<'b>, node: &'b VNode<'b>) {
        let id = left
            .id
            .get()
            .unwrap_or_else(|| self.next_element(node, &[0]));

        right.id.set(Some(id));
        if left.value != right.value {
            let value = unsafe { std::mem::transmute(right.value) };
            self.mutations.push(Mutation::SetText { id, value });
        }
    }

    fn diff_non_empty_fragment(&mut self, old: &'b [VNode<'b>], new: &'b [VNode<'b>]) {
        let new_is_keyed = new[0].key.is_some();
        let old_is_keyed = old[0].key.is_some();
        debug_assert!(
            new.iter().all(|n| n.key.is_some() == new_is_keyed),
            "all siblings must be keyed or all siblings must be non-keyed"
        );
        debug_assert!(
            old.iter().all(|o| o.key.is_some() == old_is_keyed),
            "all siblings must be keyed or all siblings must be non-keyed"
        );

        if new_is_keyed && old_is_keyed {
            self.diff_keyed_children(old, new);
        } else {
            self.diff_non_keyed_children(old, new);
        }
    }

    // Diff children that are not keyed.
    //
    // The parent must be on the top of the change list stack when entering this
    // function:
    //
    //     [... parent]
    //
    // the change list stack is in the same state when this function returns.
    fn diff_non_keyed_children(&mut self, old: &'b [VNode<'b>], new: &'b [VNode<'b>]) {
        use std::cmp::Ordering;

        // Handled these cases in `diff_children` before calling this function.
        debug_assert!(!new.is_empty());
        debug_assert!(!old.is_empty());

        match old.len().cmp(&new.len()) {
            Ordering::Greater => self.remove_nodes(&old[new.len()..]),
            Ordering::Less => self.create_and_insert_after(&new[old.len()..], old.last().unwrap()),
            Ordering::Equal => {}
        }

        for (new, old) in new.iter().zip(old.iter()) {
            self.diff_node(old, new);
        }
    }

    // Diffing "keyed" children.
    //
    // With keyed children, we care about whether we delete, move, or create nodes
    // versus mutate existing nodes in place. Presumably there is some sort of CSS
    // transition animation that makes the virtual DOM diffing algorithm
    // observable. By specifying keys for nodes, we know which virtual DOM nodes
    // must reuse (or not reuse) the same physical DOM nodes.
    //
    // This is loosely based on Inferno's keyed patching implementation. However, we
    // have to modify the algorithm since we are compiling the diff down into change
    // list instructions that will be executed later, rather than applying the
    // changes to the DOM directly as we compare virtual DOMs.
    //
    // https://github.com/infernojs/inferno/blob/36fd96/packages/inferno/src/DOM/patching.ts#L530-L739
    //
    // The stack is empty upon entry.
    fn diff_keyed_children(&mut self, old: &'b [VNode<'b>], new: &'b [VNode<'b>]) {
        if cfg!(debug_assertions) {
            let mut keys = rustc_hash::FxHashSet::default();
            let mut assert_unique_keys = |children: &'b [VNode<'b>]| {
                keys.clear();
                for child in children {
                    let key = child.key;
                    debug_assert!(
                        key.is_some(),
                        "if any sibling is keyed, all siblings must be keyed"
                    );
                    keys.insert(key);
                }
                debug_assert_eq!(
                    children.len(),
                    keys.len(),
                    "keyed siblings must each have a unique key"
                );
            };
            assert_unique_keys(old);
            assert_unique_keys(new);
        }

        // First up, we diff all the nodes with the same key at the beginning of the
        // children.
        //
        // `shared_prefix_count` is the count of how many nodes at the start of
        // `new` and `old` share the same keys.
        let (left_offset, right_offset) = match self.diff_keyed_ends(old, new) {
            Some(count) => count,
            None => return,
        };

        // Ok, we now hopefully have a smaller range of children in the middle
        // within which to re-order nodes with the same keys, remove old nodes with
        // now-unused keys, and create new nodes with fresh keys.

        let old_middle = &old[left_offset..(old.len() - right_offset)];
        let new_middle = &new[left_offset..(new.len() - right_offset)];

        debug_assert!(
            !((old_middle.len() == new_middle.len()) && old_middle.is_empty()),
            "keyed children must have the same number of children"
        );

        if new_middle.is_empty() {
            // remove the old elements
            self.remove_nodes(old_middle);
        } else if old_middle.is_empty() {
            // there were no old elements, so just create the new elements
            // we need to find the right "foothold" though - we shouldn't use the "append" at all
            if left_offset == 0 {
                // insert at the beginning of the old list
                let foothold = &old[old.len() - right_offset];
                self.create_and_insert_before(new_middle, foothold);
            } else if right_offset == 0 {
                // insert at the end  the old list
                let foothold = old.last().unwrap();
                self.create_and_insert_after(new_middle, foothold);
            } else {
                // inserting in the middle
                let foothold = &old[left_offset - 1];
                self.create_and_insert_after(new_middle, foothold);
            }
        } else {
            self.diff_keyed_middle(old_middle, new_middle);
        }
    }

    /// Diff both ends of the children that share keys.
    ///
    /// Returns a left offset and right offset of that indicates a smaller section to pass onto the middle diffing.
    ///
    /// If there is no offset, then this function returns None and the diffing is complete.
    fn diff_keyed_ends(
        &mut self,
        old: &'b [VNode<'b>],
        new: &'b [VNode<'b>],
    ) -> Option<(usize, usize)> {
        let mut left_offset = 0;

        for (old, new) in old.iter().zip(new.iter()) {
            // abort early if we finally run into nodes with different keys
            if old.key != new.key {
                break;
            }
            self.diff_node(old, new);
            left_offset += 1;
        }

        // If that was all of the old children, then create and append the remaining
        // new children and we're finished.
        if left_offset == old.len() {
            self.create_and_insert_after(&new[left_offset..], old.last().unwrap());
            return None;
        }

        // And if that was all of the new children, then remove all of the remaining
        // old children and we're finished.
        if left_offset == new.len() {
            self.remove_nodes(&old[left_offset..]);
            return None;
        }

        // if the shared prefix is less than either length, then we need to walk backwards
        let mut right_offset = 0;
        for (old, new) in old.iter().rev().zip(new.iter().rev()) {
            // abort early if we finally run into nodes with different keys
            if old.key != new.key {
                break;
            }
            self.diff_node(old, new);
            right_offset += 1;
        }

        Some((left_offset, right_offset))
    }

    // The most-general, expensive code path for keyed children diffing.
    //
    // We find the longest subsequence within `old` of children that are relatively
    // ordered the same way in `new` (via finding a longest-increasing-subsequence
    // of the old child's index within `new`). The children that are elements of
    // this subsequence will remain in place, minimizing the number of DOM moves we
    // will have to do.
    //
    // Upon entry to this function, the change list stack must be empty.
    //
    // This function will load the appropriate nodes onto the stack and do diffing in place.
    //
    // Upon exit from this function, it will be restored to that same self.
    #[allow(clippy::too_many_lines)]
    fn diff_keyed_middle(&mut self, old: &'b [VNode<'b>], new: &'b [VNode<'b>]) {
        /*
        1. Map the old keys into a numerical ordering based on indices.
        2. Create a map of old key to its index
        3. Map each new key to the old key, carrying over the old index.
            - IE if we have ABCD becomes BACD, our sequence would be 1,0,2,3
            - if we have ABCD to ABDE, our sequence would be 0,1,3,MAX because E doesn't exist

        now, we should have a list of integers that indicates where in the old list the new items map to.

        4. Compute the LIS of this list
            - this indicates the longest list of new children that won't need to be moved.

        5. Identify which nodes need to be removed
        6. Identify which nodes will need to be diffed

        7. Going along each item in the new list, create it and insert it before the next closest item in the LIS.
            - if the item already existed, just move it to the right place.

        8. Finally, generate instructions to remove any old children.
        9. Generate instructions to finally diff children that are the same between both
        */
        // 0. Debug sanity checks
        // Should have already diffed the shared-key prefixes and suffixes.
        debug_assert_ne!(new.first().map(|i| i.key), old.first().map(|i| i.key));
        debug_assert_ne!(new.last().map(|i| i.key), old.last().map(|i| i.key));

        // 1. Map the old keys into a numerical ordering based on indices.
        // 2. Create a map of old key to its index
        // IE if the keys were A B C, then we would have (A, 1) (B, 2) (C, 3).
        let old_key_to_old_index = old
            .iter()
            .enumerate()
            .map(|(i, o)| (o.key.unwrap(), i))
            .collect::<FxHashMap<_, _>>();

        let mut shared_keys = FxHashSet::default();

        // 3. Map each new key to the old key, carrying over the old index.
        let new_index_to_old_index = new
            .iter()
            .map(|node| {
                let key = node.key.unwrap();
                if let Some(&index) = old_key_to_old_index.get(&key) {
                    shared_keys.insert(key);
                    index
                } else {
                    u32::MAX as usize
                }
            })
            .collect::<Vec<_>>();

        // If none of the old keys are reused by the new children, then we remove all the remaining old children and
        // create the new children afresh.
        if shared_keys.is_empty() {
            if old.get(0).is_some() {
                self.remove_nodes(&old[1..]);
                self.replace(&old[0], new);
            } else {
                // I think this is wrong - why are we appending?
                // only valid of the if there are no trailing elements
                // self.create_and_append_children(new);

                todo!("we should never be appending - just creating N");
            }
            return;
        }

        // remove any old children that are not shared
        // todo: make this an iterator
        for child in old {
            let key = child.key.unwrap();
            if !shared_keys.contains(&key) {
                self.remove_node(child, true);
            }
        }

        // 4. Compute the LIS of this list
        let mut lis_sequence = Vec::default();
        lis_sequence.reserve(new_index_to_old_index.len());

        let mut predecessors = vec![0; new_index_to_old_index.len()];
        let mut starts = vec![0; new_index_to_old_index.len()];

        longest_increasing_subsequence::lis_with(
            &new_index_to_old_index,
            &mut lis_sequence,
            |a, b| a < b,
            &mut predecessors,
            &mut starts,
        );

        // the lis comes out backwards, I think. can't quite tell.
        lis_sequence.sort_unstable();

        // if a new node gets u32 max and is at the end, then it might be part of our LIS (because u32 max is a valid LIS)
        if lis_sequence.last().map(|f| new_index_to_old_index[*f]) == Some(u32::MAX as usize) {
            lis_sequence.pop();
        }

        for idx in &lis_sequence {
            self.diff_node(&old[new_index_to_old_index[*idx]], &new[*idx]);
        }

        let mut nodes_created = 0;

        // add mount instruction for the first items not covered by the lis
        let last = *lis_sequence.last().unwrap();
        if last < (new.len() - 1) {
            for (idx, new_node) in new[(last + 1)..].iter().enumerate() {
                let new_idx = idx + last + 1;
                let old_index = new_index_to_old_index[new_idx];
                if old_index == u32::MAX as usize {
                    nodes_created += self.create(new_node);
                } else {
                    self.diff_node(&old[old_index], new_node);
                    nodes_created += self.push_all_real_nodes(new_node);
                }
            }

            let id = self.find_last_element(&new[last]);
            self.mutations.push(Mutation::InsertAfter {
                id,
                m: nodes_created,
            });
            nodes_created = 0;
        }

        // for each spacing, generate a mount instruction
        let mut lis_iter = lis_sequence.iter().rev();
        let mut last = *lis_iter.next().unwrap();
        for next in lis_iter {
            if last - next > 1 {
                for (idx, new_node) in new[(next + 1)..last].iter().enumerate() {
                    let new_idx = idx + next + 1;
                    let old_index = new_index_to_old_index[new_idx];
                    if old_index == u32::MAX as usize {
                        nodes_created += self.create(new_node);
                    } else {
                        self.diff_node(&old[old_index], new_node);
                        nodes_created += self.push_all_real_nodes(new_node);
                    }
                }

                let id = self.find_first_element(&new[last]);
                self.mutations.push(Mutation::InsertBefore {
                    id,
                    m: nodes_created,
                });

                nodes_created = 0;
            }
            last = *next;
        }

        // add mount instruction for the last items not covered by the lis
        let first_lis = *lis_sequence.first().unwrap();
        if first_lis > 0 {
            for (idx, new_node) in new[..first_lis].iter().enumerate() {
                let old_index = new_index_to_old_index[idx];
                if old_index == u32::MAX as usize {
                    nodes_created += self.create(new_node);
                } else {
                    self.diff_node(&old[old_index], new_node);
                    nodes_created += self.push_all_real_nodes(new_node);
                }
            }

            let id = self.find_first_element(&new[first_lis]);
            self.mutations.push(Mutation::InsertBefore {
                id,
                m: nodes_created,
            });
        }
    }

    /// Push all the real nodes on the stack
    fn push_all_real_nodes(&mut self, node: &'b VNode<'b>) -> usize {
        node.template
            .get()
            .roots
            .iter()
            .enumerate()
            .map(|(idx, _)| {
                let node = match node.dynamic_root(idx) {
                    Some(node) => node,
                    None => {
                        self.mutations.push(Mutation::PushRoot {
                            id: node.root_ids.get(idx).unwrap(),
                        });
                        return 1;
                    }
                };

                match node {
                    Text(t) => {
                        self.mutations.push(Mutation::PushRoot {
                            id: t.id.get().unwrap(),
                        });
                        1
                    }
                    Placeholder(t) => {
                        self.mutations.push(Mutation::PushRoot {
                            id: t.id.get().unwrap(),
                        });
                        1
                    }
                    Fragment(nodes) => nodes
                        .iter()
                        .map(|node| self.push_all_real_nodes(node))
                        .count(),

                    Component(comp) => {
                        let scope = comp.scope.get().unwrap();
                        match unsafe { self.scopes[scope.0].root_node().extend_lifetime_ref() } {
                            RenderReturn::Ready(node) => self.push_all_real_nodes(node),
                            RenderReturn::Aborted(_node) => todo!(),
                            _ => todo!(),
                        }
                    }
                }
            })
            .count()
    }

    fn create_children(&mut self, nodes: impl IntoIterator<Item = &'b VNode<'b>>) -> usize {
        nodes
            .into_iter()
            .fold(0, |acc, child| acc + self.create(child))
    }

    fn create_and_insert_before(&mut self, new: &'b [VNode<'b>], before: &'b VNode<'b>) {
        let m = self.create_children(new);
        let id = self.find_first_element(before);
        self.mutations.push(Mutation::InsertBefore { id, m })
    }

    fn create_and_insert_after(&mut self, new: &'b [VNode<'b>], after: &'b VNode<'b>) {
        let m = self.create_children(new);
        let id = self.find_last_element(after);
        self.mutations.push(Mutation::InsertAfter { id, m })
    }

    /// Simply replace a placeholder with a list of nodes
    fn replace_placeholder(
        &mut self,
        l: &'b VPlaceholder,
        r: impl IntoIterator<Item = &'b VNode<'b>>,
    ) {
        let m = self.create_children(r);
        let id = l.id.get().unwrap();
        self.mutations.push(Mutation::ReplaceWith { id, m });
        self.reclaim(id);
    }

    fn replace(&mut self, left: &'b VNode<'b>, right: impl IntoIterator<Item = &'b VNode<'b>>) {
        let m = self.create_children(right);

        let pre_edits = self.mutations.edits.len();

        self.remove_node(left, true);

        // We should always have a remove mutation
        // Eventually we don't want to generate placeholders, so this might not be true. But it's true today
        assert!(self.mutations.edits.len() > pre_edits);

        // We want to optimize the replace case to use one less mutation if possible
        // Since mutations are done in reverse, the last node removed will be the first in the stack
        // Instead of *just* removing it, we can use the replace mutation
        match self.mutations.edits.pop().unwrap() {
            Mutation::Remove { id } => self.mutations.push(Mutation::ReplaceWith { id, m }),
            _ => panic!("Expected remove mutation from remove_node"),
        };
    }

    fn node_to_placeholder(&mut self, l: &'b [VNode<'b>], r: &'b VPlaceholder) {
        // Create the placeholder first, ensuring we get a dedicated ID for the placeholder
        let placeholder = self.next_element(&l[0], &[]);

        r.id.set(Some(placeholder));

        self.mutations
            .push(Mutation::CreatePlaceholder { id: placeholder });

        self.remove_nodes(l);

        // We want to optimize the replace case to use one less mutation if possible
        // Since mutations are done in reverse, the last node removed will be the first in the stack
        // Instead of *just* removing it, we can use the replace mutation
        match self.mutations.edits.pop().unwrap() {
            Mutation::Remove { id } => self.mutations.push(Mutation::ReplaceWith { id, m: 1 }),
            _ => panic!("Expected remove mutation from remove_node"),
        };
    }

    /// Remove these nodes from the dom
    /// Wont generate mutations for the inner nodes
    fn remove_nodes(&mut self, nodes: &'b [VNode<'b>]) {
        nodes
            .iter()
            .rev()
            .for_each(|node| self.remove_node(node, true));
    }

    fn remove_node(&mut self, node: &'b VNode<'b>, gen_muts: bool) {
        // Clean up any attributes that have claimed a static node as dynamic for mount/unmounta
        // Will not generate mutations!
        self.reclaim_attributes(node);

        // Remove the nested dynamic nodes
        // We don't generate mutations for these, as they will be removed by the parent (in the next line)
        // But we still need to make sure to reclaim them from the arena and drop their hooks, etc
        self.remove_nested_dyn_nodes(node);

        // Clean up the roots, assuming we need to generate mutations for these
        // This is done last in order to preserve Node ID reclaim order (reclaim in reverse order of claim)
        self.reclaim_roots(node, gen_muts);
    }

    fn reclaim_roots(&mut self, node: &VNode, gen_muts: bool) {
<<<<<<< HEAD
        for idx in 0..node.template.roots.len() {
=======
        for (idx, _) in node.template.get().roots.iter().enumerate() {
>>>>>>> ddaaee27
            if let Some(dy) = node.dynamic_root(idx) {
                self.remove_dynamic_node(dy, gen_muts);
            } else {
                let id = node.root_ids.get(idx).unwrap();
                if gen_muts {
                    self.mutations.push(Mutation::Remove { id });
                }
                self.reclaim(id);
            }
        }
    }

    fn reclaim_attributes(&mut self, node: &VNode) {
        let mut id = None;
        for (idx, attr) in node.dynamic_attrs.iter().enumerate() {
            // We'll clean up the root nodes either way, so don't worry
            let path_len = node
                .template
                .get()
                .attr_paths
                .get(idx)
                .map(|path| path.len());
            // if the path is 1 the attribute is in the root, so we don't need to clean it up
            // if the path is 0, the attribute is a not attached at all, so we don't need to clean it up
            if let Some(..=1) = path_len {
                continue;
            }

            let next_id = attr.mounted_element.get();

            if id == Some(next_id) {
                continue;
            }

            id = Some(next_id);

            self.reclaim(next_id);
        }
    }

    fn remove_nested_dyn_nodes(&mut self, node: &VNode) {
        for (idx, dyn_node) in node.dynamic_nodes.iter().enumerate() {
            let path_len = node
                .template
                .get()
                .node_paths
                .get(idx)
                .map(|path| path.len());
            // Roots are cleaned up automatically above and nodes with a empty path are placeholders
            if let Some(2..) = path_len {
                self.remove_dynamic_node(dyn_node, false)
            }
        }
    }

    fn remove_dynamic_node(&mut self, node: &DynamicNode, gen_muts: bool) {
        match node {
            Component(comp) => self.remove_component_node(comp, gen_muts),
            Text(t) => self.remove_text_node(t, gen_muts),
            Placeholder(t) => self.remove_placeholder(t, gen_muts),
            Fragment(nodes) => nodes
                .iter()
                .for_each(|node| self.remove_node(node, gen_muts)),
        };
    }

    fn remove_placeholder(&mut self, t: &VPlaceholder, gen_muts: bool) {
        if let Some(id) = t.id.take() {
            if gen_muts {
                self.mutations.push(Mutation::Remove { id });
            }
            self.reclaim(id)
        }
    }

    fn remove_text_node(&mut self, t: &VText, gen_muts: bool) {
        if let Some(id) = t.id.take() {
            if gen_muts {
                self.mutations.push(Mutation::Remove { id });
            }
            self.reclaim(id)
        }
    }

    fn remove_component_node(&mut self, comp: &VComponent, gen_muts: bool) {
        let scope = comp
            .scope
            .take()
            .expect("VComponents to always have a scope");

        match unsafe { self.scopes[scope.0].root_node().extend_lifetime_ref() } {
            RenderReturn::Ready(t) => self.remove_node(t, gen_muts),
            _ => todo!("cannot handle nonstandard nodes"),
        };

        let props = self.scopes[scope.0].props.take();

        self.dirty_scopes.remove(&DirtyScope {
            height: self.scopes[scope.0].height,
            id: scope,
        });

        *comp.props.borrow_mut() = unsafe { std::mem::transmute(props) };

        // make sure to wipe any of its props and listeners
        self.ensure_drop_safety(scope);
        self.scopes.remove(scope.0);
    }

    fn find_first_element(&self, node: &'b VNode<'b>) -> ElementId {
        match node.dynamic_root(0) {
            None => node.root_ids.get(0).unwrap(),
            Some(Text(t)) => t.id.get().unwrap(),
            Some(Fragment(t)) => self.find_first_element(&t[0]),
            Some(Placeholder(t)) => t.id.get().unwrap(),
            Some(Component(comp)) => {
                let scope = comp.scope.get().unwrap();
                match unsafe { self.scopes[scope.0].root_node().extend_lifetime_ref() } {
                    RenderReturn::Ready(t) => self.find_first_element(t),
                    _ => todo!("cannot handle nonstandard nodes"),
                }
            }
        }
    }

    fn find_last_element(&self, node: &'b VNode<'b>) -> ElementId {
        match node.dynamic_root(node.template.get().roots.len() - 1) {
            None => node.root_ids.last().unwrap(),
            Some(Text(t)) => t.id.get().unwrap(),
            Some(Fragment(t)) => self.find_last_element(t.last().unwrap()),
            Some(Placeholder(t)) => t.id.get().unwrap(),
            Some(Component(comp)) => {
                let scope = comp.scope.get().unwrap();
                match unsafe { self.scopes[scope.0].root_node().extend_lifetime_ref() } {
                    RenderReturn::Ready(t) => self.find_last_element(t),
                    _ => todo!("cannot handle nonstandard nodes"),
                }
            }
        }
    }
}

/// Are the templates the same?
///
/// We need to check for the obvious case, and the non-obvious case where the template as cloned
///
/// We use the pointer of the dynamic_node list in this case
fn templates_are_the_same<'b>(left_template: &'b VNode<'b>, right_template: &'b VNode<'b>) -> bool {
    std::ptr::eq(left_template, right_template)
}

fn templates_are_different(left_template: &VNode, right_template: &VNode) -> bool {
    let left_template_name = left_template.template.get().name;
    let right_template_name = right_template.template.get().name;
    // we want to re-create the node if the template name is different by pointer even if the value is the same so that we can detect when hot reloading changes the template
    !std::ptr::eq(left_template_name, right_template_name)
}

fn matching_components<'a>(
    left: &'a VNode<'a>,
    right: &'a VNode<'a>,
) -> Option<Vec<(&'a VComponent<'a>, &'a VComponent<'a>)>> {
    let left_template = left.template.get();
    let right_template = right.template.get();
    if left_template.roots.len() != right_template.roots.len() {
        return None;
    }

    // run through the components, ensuring they're the same
    left_template
        .roots
        .iter()
        .zip(right_template.roots.iter())
        .map(|(l, r)| {
            let (l, r) = match (l, r) {
                (TemplateNode::Dynamic { id: l }, TemplateNode::Dynamic { id: r }) => (l, r),
                _ => return None,
            };

            let (l, r) = match (&left.dynamic_nodes[*l], &right.dynamic_nodes[*r]) {
                (Component(l), Component(r)) => (l, r),
                _ => return None,
            };

            Some((l, r))
        })
        .collect()
}

/// We can apply various optimizations to dynamic nodes that are the single child of their parent.
///
/// IE
///  - for text - we can use SetTextContent
///  - for clearning children we can use RemoveChildren
///  - for appending children we can use AppendChildren
#[allow(dead_code)]
fn is_dyn_node_only_child(node: &VNode, idx: usize) -> bool {
    let template = node.template.get();
    let path = template.node_paths[idx];

    // use a loop to index every static node's children until the path has run out
    // only break if the last path index is a dynamic node
    let mut static_node = &template.roots[path[0] as usize];

    for i in 1..path.len() - 1 {
        match static_node {
            TemplateNode::Element { children, .. } => static_node = &children[path[i] as usize],
            _ => return false,
        }
    }

    match static_node {
        TemplateNode::Element { children, .. } => children.len() == 1,
        _ => false,
    }
}<|MERGE_RESOLUTION|>--- conflicted
+++ resolved
@@ -815,11 +815,7 @@
     }
 
     fn reclaim_roots(&mut self, node: &VNode, gen_muts: bool) {
-<<<<<<< HEAD
-        for idx in 0..node.template.roots.len() {
-=======
         for (idx, _) in node.template.get().roots.iter().enumerate() {
->>>>>>> ddaaee27
             if let Some(dy) = node.dynamic_root(idx) {
                 self.remove_dynamic_node(dy, gen_muts);
             } else {
