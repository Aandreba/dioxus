use crate::{
    any_props::AnyProps,
    bump_frame::BumpFrame,
    innerlude::DirtyScope,
    nodes::RenderReturn,
    scope_context::ScopeContext,
    scopes::{ScopeId, ScopeState},
    virtual_dom::VirtualDom,
};

impl VirtualDom {
    pub(super) fn new_scope(
        &mut self,
        props: Box<dyn AnyProps<'static>>,
        name: &'static str,
    ) -> &ScopeState {
        let parent_id = self.runtime.current_scope_id();
        let height = parent_id
            .and_then(|parent_id| self.get_scope(parent_id).map(|f| f.context().height + 1))
            .unwrap_or(0);
        let entry = self.scopes.vacant_entry();
        let id = ScopeId(entry.key());

        let scope = entry.insert(Box::new(ScopeState {
            runtime: self.runtime.clone(),
            context_id: id,

            props: Some(props),

            node_arena_1: BumpFrame::new(0),
            node_arena_2: BumpFrame::new(0),

            render_cnt: Default::default(),
            hooks: Default::default(),
            hook_idx: Default::default(),

            borrowed_props: Default::default(),
            attributes_to_drop_before_render: Default::default(),
<<<<<<< HEAD
=======
            element_refs_to_drop: Default::default(),
>>>>>>> ca83d6bc
        }));

        let context =
            ScopeContext::new(name, id, parent_id, height, self.runtime.scheduler.clone());
        self.runtime.create_context_at(id, context);

        scope
    }

    pub(crate) fn run_scope(&mut self, scope_id: ScopeId) -> &RenderReturn {
        self.runtime.scope_stack.borrow_mut().push(scope_id);
        // Cycle to the next frame and then reset it
        // This breaks any latent references, invalidating every pointer referencing into it.
        // Remove all the outdated listeners
        self.ensure_drop_safety(scope_id);

        let new_nodes = unsafe {
            let scope = &self.scopes[scope_id.0];
            scope.previous_frame().reset();

            scope.context().suspended.set(false);

            scope.hook_idx.set(0);

            // safety: due to how we traverse the tree, we know that the scope is not currently aliased
            let props: &dyn AnyProps = scope.props.as_ref().unwrap().as_ref();
            let props: &dyn AnyProps = std::mem::transmute(props);

            let _span = tracing::trace_span!("render", scope = %scope.context().name);
            props.render(scope).extend_lifetime()
        };

        let scope = &self.scopes[scope_id.0];

        // We write on top of the previous frame and then make it the current by pushing the generation forward
        let frame = scope.previous_frame();

        // set the new head of the bump frame
        let allocated = &*frame.bump().alloc(new_nodes);
        frame.node.set(allocated);

        // And move the render generation forward by one
        scope.render_cnt.set(scope.render_cnt.get() + 1);

        let context = scope.context();
        // remove this scope from dirty scopes
        self.dirty_scopes.remove(&DirtyScope {
            height: context.height,
            id: context.id,
        });

        if context.suspended.get() {
            if matches!(allocated, RenderReturn::Aborted(_)) {
                self.suspended_scopes.insert(context.id);
            }
        } else if !self.suspended_scopes.is_empty() {
            _ = self.suspended_scopes.remove(&context.id);
        }

        // rebind the lifetime now that its stored internally
        let result = unsafe { allocated.extend_lifetime_ref() };

        self.runtime.scope_stack.borrow_mut().pop();

        result
    }
}<|MERGE_RESOLUTION|>--- conflicted
+++ resolved
@@ -36,10 +36,7 @@
 
             borrowed_props: Default::default(),
             attributes_to_drop_before_render: Default::default(),
-<<<<<<< HEAD
-=======
             element_refs_to_drop: Default::default(),
->>>>>>> ca83d6bc
         }));
 
         let context =
