use dioxus::prelude::*;
use dioxus_desktop::{tao::dpi::LogicalSize, Config, WindowBuilder};
use dioxus_router::prelude::*;

fn main() {
    env_logger::init();

<<<<<<< HEAD
    LaunchBuilder::new(|| rsx! {Router::<Route> {}})
        .cfg(
            Config::new().with_window(
                WindowBuilder::new()
                    .with_inner_size(LogicalSize::new(600, 1000))
                    .with_resizable(false),
            ),
        )
        .launch_desktop()
=======
    LaunchBuilder::new(|| {
        rsx! {
            Router::<Route> {}
        }
    })
    .cfg(
        Config::new().with_window(
            WindowBuilder::new()
                .with_inner_size(LogicalSize::new(600, 1000))
                .with_resizable(false),
        ),
    )
    .launch_desktop()
>>>>>>> 2ed763e6
}

#[derive(Routable, Clone)]
#[rustfmt::skip]
enum Route {
    #[layout(Footer)]
        #[route("/")]
        Home {},
        #[route("/games")]
        Games {},
        #[route("/play")]
        Play {},
        #[route("/settings")]
        Settings {},
}

#[component]
fn Footer() -> Element {
    rsx! {
        div {
            Outlet::<Route> {}

            p { "----" }

            nav {
                ul {
                    li {
                        Link { to: Route::Home {}, "Home" }
                    }
                    li {
                        Link { to: Route::Games {}, "Games" }
                    }
                    li {
                        Link { to: Route::Play {}, "Play" }
                    }
                    li {
                        Link { to: Route::Settings {}, "Settings" }
                    }
                }
            }
        }
    }
}

#[component]
fn Home() -> Element {
    rsx!("Home")
}

#[component]
fn Games() -> Element {
    rsx!("Games")
}

#[component]
fn Play() -> Element {
    rsx!("Play")
}

#[component]
fn Settings() -> Element {
    rsx!("Settings")
}<|MERGE_RESOLUTION|>--- conflicted
+++ resolved
@@ -5,17 +5,6 @@
 fn main() {
     env_logger::init();
 
-<<<<<<< HEAD
-    LaunchBuilder::new(|| rsx! {Router::<Route> {}})
-        .cfg(
-            Config::new().with_window(
-                WindowBuilder::new()
-                    .with_inner_size(LogicalSize::new(600, 1000))
-                    .with_resizable(false),
-            ),
-        )
-        .launch_desktop()
-=======
     LaunchBuilder::new(|| {
         rsx! {
             Router::<Route> {}
@@ -29,7 +18,6 @@
         ),
     )
     .launch_desktop()
->>>>>>> 2ed763e6
 }
 
 #[derive(Routable, Clone)]
