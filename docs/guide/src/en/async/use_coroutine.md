# Coroutines

Another tool in your async toolbox are coroutines. Coroutines are futures that can be manually stopped, started, paused, and resumed.

Like regular futures, code in a coroutine will run until the next `await` point before yielding. This low-level control over asynchronous tasks is quite powerful, allowing for infinitely looping tasks like WebSocket polling, background timers, and other periodic actions.

## `use_coroutine`

The `use_coroutine` hook allows you to create a coroutine. Most coroutines we write will be polling loops using async/await.

```rust, no_run
fn app(cx: Scope) -> Element {
    let ws: &UseCoroutine<()> = use_coroutine(cx, |rx| async move {
        // Connect to some sort of service
        let mut conn = connect_to_ws_server().await;

        // Wait for data on the service
        while let Some(msg) = conn.next().await {
            // handle messages
        }
    });
}
```

For many services, a simple async loop will handle the majority of use cases.

However, if we want to temporarily disable the coroutine, we can "pause" it using the `pause` method, and "resume" it using the `resume` method:

```rust, no_run
let sync: &UseCoroutine<()> = use_coroutine(cx, |rx| async move {
    // code for syncing
});

if sync.is_running() {
    cx.render(rsx!{
        button {
            onclick: move |_| sync.pause(),
            "Disable syncing"
        }
    })
} else {
    cx.render(rsx!{
        button {
            onclick: move |_| sync.resume(),
            "Enable syncing"
        }
    })
}
```

This pattern is where coroutines are extremely useful – instead of writing all the complicated logic for pausing our async tasks like we would with JavaScript promises, the Rust model allows us to just not poll our future.

## Yielding Values

To yield values from a coroutine, simply bring in a `UseState` handle and set the value whenever your coroutine completes its work.

The future must be `'static` – so any values captured by the task cannot carry any references to `cx`, such as a `UseState`.

You can use [to_owned](https://doc.rust-lang.org/std/borrow/trait.ToOwned.html#tymethod.to_owned) to create a clone of the hook handle which can be moved into the async closure.

```rust, no_run
let sync_status = use_state(cx, || Status::Launching);
let sync_task = use_coroutine(cx, |rx: UnboundedReceiver<SyncAction>| {
    let sync_status = sync_status.to_owned();
    async move {
        loop {
            delay_ms(1000).await;
            sync_status.set(Status::Working);
        }
    }
})
```

To make this a bit less verbose, Dioxus exports the `to_owned!` macro which will create a binding as shown above, which can be quite helpful when dealing with many values.

```rust, no_run
let sync_status = use_state(cx, || Status::Launching);
let load_status = use_state(cx, || Status::Launching);
let sync_task = use_coroutine(cx, |rx: UnboundedReceiver<SyncAction>| {
    to_owned![sync_status, load_status];
    async move {
        // ...
    }
})
```

## Sending Values

You might've noticed the `use_coroutine` closure takes an argument called `rx`. What is that? Well, a common pattern in complex apps is to handle a bunch of async code at once. With libraries like Redux Toolkit, managing multiple promises at once can be challenging and a common source of bugs.

With Coroutines, we can centralize our async logic. The `rx` parameter is an Channel that allows code external to the coroutine to send data _into_ the coroutine. Instead of looping on an external service, we can loop on the channel itself, processing messages from within our app without needing to spawn a new future. To send data into the coroutine, we would call "send" on the handle.

```rust, no_run
use futures_util::stream::StreamExt;

enum ProfileUpdate {
    SetUsername(String),
    SetAge(i32)
}

let profile = use_coroutine(cx, |mut rx: UnboundedReciver<ProfileUpdate>| async move {
    let mut server = connect_to_server().await;

    while let Ok(msg) = rx.next().await {
        match msg {
            ProfileUpdate::SetUsername(name) => server.update_username(name).await,
            ProfileUpdate::SetAge(age) => server.update_age(age).await,
        }
    }
});


cx.render(rsx!{
    button {
        onclick: move |_| profile.send(ProfileUpdate::SetUsername("Bob".to_string())),
        "Update username"
    }
})
```

> Note: In order to use/run the `rx.next().await` statement you will need to extend the [`Stream`] trait (used by [`UnboundedReceiver`]) by adding 'futures_util' as a dependency to your project and adding the `use futures_util::stream::StreamExt;`.

For sufficiently complex apps, we could build a bunch of different useful "services" that loop on channels to update the app.

```rust, no_run
let profile = use_coroutine(cx, profile_service);
let editor = use_coroutine(cx, editor_service);
let sync = use_coroutine(cx, sync_service);

async fn profile_service(rx: UnboundedReceiver<ProfileCommand>) {
    // do stuff
}

async fn sync_service(rx: UnboundedReceiver<SyncCommand>) {
    // do stuff
}

async fn editor_service(rx: UnboundedReceiver<EditorCommand>) {
    // do stuff
}
```

We can combine coroutines with [Fermi](https://docs.rs/fermi/latest/fermi/index.html) to emulate Redux Toolkit's Thunk system with much less headache. This lets us store all of our app's state _within_ a task and then simply update the "view" values stored in Atoms. It cannot be understated how powerful this technique is: we get all the perks of native Rust tasks with the optimizations and ergonomics of global state. This means your _actual_ state does not need to be tied up in a system like Fermi or Redux – the only Atoms that need to exist are those that are used to drive the display/UI.

<<<<<<< HEAD
```rust
static USERNAME: Atom<String> = Atom(|_| "default".to_string());
=======
```rust, no_run
static USERNAME: Atom<String> = |_| "default".to_string();
>>>>>>> 78d383bf

fn app(cx: Scope) -> Element {
    let atoms = use_atom_root(cx);

    use_coroutine(cx, |rx| sync_service(rx, atoms.clone()));

    cx.render(rsx!{
        Banner {}
    })
}

fn Banner(cx: Scope) -> Element {
    let username = use_read(cx, &USERNAME);

    cx.render(rsx!{
        h1 { "Welcome back, {username}" }
    })
}
```

Now, in our sync service, we can structure our state however we want. We only need to update the view values when ready.

```rust, no_run
use futures_util::stream::StreamExt;

enum SyncAction {
    SetUsername(String),
}

async fn sync_service(mut rx: UnboundedReceiver<SyncAction>, atoms: AtomRoot) {
    let username = atoms.write(&USERNAME);
    let errors = atoms.write(&ERRORS);

    while let Ok(msg) = rx.next().await {
        match msg {
            SyncAction::SetUsername(name) => {
                if set_name_on_server(&name).await.is_ok() {
                    username.set(name);
                } else {
                    errors.make_mut().push("SetUsernameFailed");
                }
            }
        }
    }
}
```

## Automatic injection into the Context API

Coroutine handles are automatically injected through the context API. You can use the `use_coroutine_handle` hook with the message type as a generic to fetch a handle.

```rust, no_run
fn Child(cx: Scope) -> Element {
    let sync_task = use_coroutine_handle::<SyncAction>(cx);

    sync_task.send(SyncAction::SetUsername);
}
```<|MERGE_RESOLUTION|>--- conflicted
+++ resolved
@@ -142,13 +142,8 @@
 
 We can combine coroutines with [Fermi](https://docs.rs/fermi/latest/fermi/index.html) to emulate Redux Toolkit's Thunk system with much less headache. This lets us store all of our app's state _within_ a task and then simply update the "view" values stored in Atoms. It cannot be understated how powerful this technique is: we get all the perks of native Rust tasks with the optimizations and ergonomics of global state. This means your _actual_ state does not need to be tied up in a system like Fermi or Redux – the only Atoms that need to exist are those that are used to drive the display/UI.
 
-<<<<<<< HEAD
-```rust
+```rust, no_run
 static USERNAME: Atom<String> = Atom(|_| "default".to_string());
-=======
-```rust, no_run
-static USERNAME: Atom<String> = |_| "default".to_string();
->>>>>>> 78d383bf
 
 fn app(cx: Scope) -> Element {
     let atoms = use_atom_root(cx);
