use anyhow::anyhow;
use clap::Parser;
use dioxus_cli::{plugin::PluginManager, *};
use Commands::*;

#[tokio::main]
async fn main() -> anyhow::Result<()> {
    let args = Cli::parse();

    set_up_logging();

    let dioxus_config = DioxusConfig::load()
        .map_err(|e| anyhow!("Failed to load `dioxus.toml` because: {e}"))?
        .unwrap_or_else(|| {
            log::warn!("Your `dioxus.toml` could not be found. Using the default config. To set up this crate with dioxus, use `dioxus init`.");
            DioxusConfig::default()
        });

    PluginManager::init(dioxus_config.plugin)
        .map_err(|e| anyhow!("🚫 Plugin system initialization failed: {e}"))?;

    match args.action {
        Translate(opts) => opts
            .translate()
            .map_err(|e| anyhow!("🚫 Translation of HTML into RSX failed: {}", e)),

        Build(opts) => opts
            .build()
            .map_err(|e| anyhow!("🚫 Building project failed: {}", e)),

        Clean(opts) => opts
            .clean()
            .map_err(|e| anyhow!("🚫 Cleaning project failed: {}", e)),

        Serve(opts) => opts
            .serve()
            .await
            .map_err(|e| anyhow!("🚫 Serving project failed: {}", e)),

        Create(opts) => opts
            .create()
            .map_err(|e| anyhow!("🚫 Creating new project failed: {}", e)),

        Config(opts) => opts
            .config()
            .map_err(|e| anyhow!("🚫 Configuring new project failed: {}", e)),

        Plugin(opts) => opts
            .plugin()
            .await
            .map_err(|e| anyhow!("🚫 Error with plugin: {}", e)),

<<<<<<< HEAD
        Commands::Autoformat(opts) => {
            if let Err(e) = opts.autoformat().await {
                log::error!("format error: {}", e);
            }
        }
=======
        Autoformat(opts) => opts
            .autoformat()
            .map_err(|e| anyhow!("🚫 Error autoformatting RSX: {}", e)),
>>>>>>> 26307f04

        Version(opt) => {
            let version = opt.version();
            println!("{}", version);

            Ok(())
        }
    }
}<|MERGE_RESOLUTION|>--- conflicted
+++ resolved
@@ -50,17 +50,10 @@
             .await
             .map_err(|e| anyhow!("🚫 Error with plugin: {}", e)),
 
-<<<<<<< HEAD
-        Commands::Autoformat(opts) => {
-            if let Err(e) = opts.autoformat().await {
-                log::error!("format error: {}", e);
-            }
-        }
-=======
         Autoformat(opts) => opts
             .autoformat()
+            .await
             .map_err(|e| anyhow!("🚫 Error autoformatting RSX: {}", e)),
->>>>>>> 26307f04
 
         Version(opt) => {
             let version = opt.version();
